This example illustrates how common modules from deep ancestors of an entry point can be split into a separate common chunk

- `pageA` and `pageB` are dynamically required
- `pageC` and `pageA` both require the `reusableComponent`
- `pageB` dynamically requires `PageC`

You can see that webpack outputs five files/chunks:

- `output.js` is the entry chunk and contains
  - the module system
  - chunk loading logic
  - the entry point `example.js`
- `0.output.js` is an additional chunk
  - module `reusableComponent`
- `1.output.js` is an additional chunk
  - module `pageB`
- `2.output.js` is an additional chunk
  - module `pageA`
- `3.output.js` is an additional chunk
  - module `pageC`

# example.js

```javascript
var main = function() {
	console.log("Main class");
	require.ensure([], () => {
		const page = require("./pageA");
		page();
	});
	require.ensure([], () => {
		const page = require("./pageB");
		page();
	});
};

main();
```

# pageA.js

```javascript
var reusableComponent = require("./reusableComponent");

module.exports = function() {
	console.log("Page A");
	reusableComponent();
};
```

# pageB.js

```javascript
module.exports = function() {
	console.log("Page B");
	require.ensure([], ()=>{
		const page = require("./pageC");
		page();
	});
};
```

# pageC.js

```javascript
var reusableComponent = require("./reusableComponent");

module.exports = function() {
	console.log("Page C");
	reusableComponent();
};
```

# reusableComponent.js

```javascript
module.exports = function() {
	console.log("reusable Component");
};
```

# webpack.config.js

```javascript
"use strict";
const path = require("path");

module.exports = {
	// mode: "development || "production",
	entry: {
		main: ["./example.js"]
	},
	optimization: {
		splitChunks: {
			minSize: 0 // This example is too small, in practice you can use the defaults
		},
		chunkIds: "deterministic" // To keep filename consistent between different modes (for example building only)
	},
	output: {
		path: path.resolve(__dirname, "dist"),
		filename: "output.js"
	}
};
```

# dist/output.js

<details><summary><code>/******/ (function(modules) { /* webpackBootstrap */ })</code></summary>

<<<<<<< HEAD
``` javascript
/******/ (function(modules, runtime) { // webpackBootstrap
/******/ 	"use strict";
=======
```javascript
/******/ (function(modules) { // webpackBootstrap
/******/ 	// install a JSONP callback for chunk loading
/******/ 	function webpackJsonpCallback(data) {
/******/ 		var chunkIds = data[0];
/******/ 		var moreModules = data[1];
/******/
/******/
/******/ 		// add "moreModules" to the modules object,
/******/ 		// then flag all "chunkIds" as loaded and fire callback
/******/ 		var moduleId, chunkId, i = 0, resolves = [];
/******/ 		for(;i < chunkIds.length; i++) {
/******/ 			chunkId = chunkIds[i];
/******/ 			if(installedChunks[chunkId]) {
/******/ 				resolves.push(installedChunks[chunkId][0]);
/******/ 			}
/******/ 			installedChunks[chunkId] = 0;
/******/ 		}
/******/ 		for(moduleId in moreModules) {
/******/ 			if(Object.prototype.hasOwnProperty.call(moreModules, moduleId)) {
/******/ 				modules[moduleId] = moreModules[moduleId];
/******/ 			}
/******/ 		}
/******/ 		if(parentJsonpFunction) parentJsonpFunction(data);
/******/
/******/ 		while(resolves.length) {
/******/ 			resolves.shift()();
/******/ 		}
/******/
/******/ 	};
/******/
/******/
>>>>>>> b72b96a2
/******/ 	// The module cache
/******/ 	var installedModules = {};
/******/
/******/ 	// The require function
/******/ 	function __webpack_require__(moduleId) {
/******/
/******/ 		// Check if module is in cache
/******/ 		if(installedModules[moduleId]) {
/******/ 			return installedModules[moduleId].exports;
/******/ 		}
/******/ 		// Create a new module (and put it into the cache)
/******/ 		var module = installedModules[moduleId] = {
/******/ 			i: moduleId,
/******/ 			l: false,
/******/ 			exports: {}
/******/ 		};
/******/
/******/ 		// Execute the module function
/******/ 		modules[moduleId].call(module.exports, module, module.exports, __webpack_require__);
/******/
/******/ 		// Flag the module as loaded
/******/ 		module.l = true;
/******/
/******/ 		// Return the exports of the module
/******/ 		return module.exports;
/******/ 	}
/******/
/******/
/******/ 	// expose the modules object (__webpack_modules__)
/******/ 	__webpack_require__.m = modules;
/******/
/******/ 	// the startup function
/******/ 	function startup() {
/******/ 		// Load entry module and return exports
/******/ 		return __webpack_require__(0);
/******/ 	};
/******/ 	// initialize runtime
/******/ 	runtime(__webpack_require__);
/******/
/******/ 	// run startup
/******/ 	return startup();
/******/ })
/************************************************************************/
```

</details>

```javascript
/******/ ([
/* 0 */
/*!********************!*\
  !*** ./example.js ***!
  \********************/
/*! other exports [maybe provided (runtime-defined)] [no usage info] */
/*! runtime requirements: __webpack_require__.e__webpack_require__,  */
/***/ (function(__unusedmodule, __unusedexports, __webpack_require__) {

var main = function() {
	console.log("Main class");
	Promise.all(/*! require.ensure */[__webpack_require__.e(596), __webpack_require__.e(953)]).then((() => {
		const page = __webpack_require__(/*! ./pageA */ 1);
		page();
	}).bind(null, __webpack_require__)).catch(__webpack_require__.oe);
	__webpack_require__.e(/*! require.ensure */ 954).then((() => {
		const page = __webpack_require__(/*! ./pageB */ 3);
		page();
	}).bind(null, __webpack_require__)).catch(__webpack_require__.oe);
};

main();


/***/ })
/******/ ],
```

<details><summary><code>function(__webpack_require__) { /* webpackRuntimeModules */ });</code></summary>

``` js
/******/ function(__webpack_require__) { // webpackRuntimeModules
/******/ 	"use strict";
/******/ 
/******/ 	/* webpack/runtime/ensure chunk */
/******/ 	!function() {
/******/ 		__webpack_require__.f = {};
/******/ 		// This file contains only the entry chunk.
/******/ 		// The chunk loading function for additional chunks
/******/ 		__webpack_require__.e = function requireEnsure(chunkId) {
/******/ 			return Promise.all(Object.keys(__webpack_require__.f).reduce(function(promises, key) { __webpack_require__.f[key](chunkId, promises); return promises; }, []));
/******/ 		};
/******/ 	}();
/******/ 	
/******/ 	/* webpack/runtime/publicPath */
/******/ 	!function() {
/******/ 		__webpack_require__.p = "dist/";
/******/ 	}();
/******/ 	
/******/ 	/* webpack/runtime/get javascript chunk filename */
/******/ 	!function() {
/******/ 		
/******/ 		// This function only allows to reference on-demand chunks
/******/ 		__webpack_require__.u = function(chunkId) {
/******/ 			// return url for filenames based on template
/******/ 			return "" + chunkId + ".output.js";
/******/ 		};
/******/ 	}();
/******/ 	
/******/ 	/* webpack/runtime/jsonp chunk loading */
/******/ 	!function() {
/******/ 		
/******/ 		
/******/ 		// object to store loaded and loading chunks
/******/ 		// undefined = chunk not loaded, null = chunk preloaded/prefetched
/******/ 		// Promise = chunk loading, 0 = chunk loaded
/******/ 		var installedChunks = {
/******/ 			404: 0
/******/ 		};
/******/ 		
/******/ 		
/******/ 		
/******/ 		__webpack_require__.f.j = function(chunkId, promises) {
/******/ 			// JSONP chunk loading for javascript
/******/ 			var installedChunkData = installedChunks[chunkId];
/******/ 			if(installedChunkData !== 0) { // 0 means "already installed".
/******/ 		
/******/ 				// a Promise means "currently loading".
/******/ 				if(installedChunkData) {
/******/ 					promises.push(installedChunkData[2]);
/******/ 				} else {
/******/ 					// setup Promise in chunk cache
/******/ 					var promise = new Promise(function(resolve, reject) {
/******/ 						installedChunkData = installedChunks[chunkId] = [resolve, reject];
/******/ 					});
/******/ 					promises.push(installedChunkData[2] = promise);
/******/ 		
/******/ 					// start chunk loading
/******/ 					var url = __webpack_require__.p + __webpack_require__.u(chunkId);
/******/ 					var loadingEnded = function() { if(installedChunks[chunkId]) return installedChunks[chunkId][1]; if(installedChunks[chunkId] !== 0) installedChunks[chunkId] = undefined; };
/******/ 					var script = document.createElement('script');
/******/ 					var onScriptComplete;
/******/ 		
/******/ 					script.charset = 'utf-8';
/******/ 					script.timeout = 120;
/******/ 					if (__webpack_require__.nc) {
/******/ 						script.setAttribute("nonce", __webpack_require__.nc);
/******/ 					}
/******/ 					script.src = url;
/******/ 		
/******/ 					onScriptComplete = function (event) {
/******/ 						// avoid mem leaks in IE.
/******/ 						script.onerror = script.onload = null;
/******/ 						clearTimeout(timeout);
/******/ 						var reportError = loadingEnded();
/******/ 						if(reportError) {
/******/ 							var errorType = event && (event.type === 'load' ? 'missing' : event.type);
/******/ 							var realSrc = event && event.target && event.target.src;
/******/ 							var error = new Error('Loading chunk ' + chunkId + ' failed.\n(' + errorType + ': ' + realSrc + ')');
/******/ 							error.type = errorType;
/******/ 							error.request = realSrc;
/******/ 							reportError(error);
/******/ 						}
/******/ 					};
/******/ 					var timeout = setTimeout(function(){
/******/ 						onScriptComplete({ type: 'timeout', target: script });
/******/ 					}, 120000);
/******/ 					script.onerror = script.onload = onScriptComplete;
/******/ 					document.head.appendChild(script);
/******/ 		
/******/ 					// no HMR
/******/ 				}
/******/ 			}
/******/ 		
/******/ 			// no chunk preloading needed
/******/ 		};
/******/ 		
/******/ 		// no prefetching
/******/ 		
/******/ 		// no HMR
/******/ 		
/******/ 		// no HMR manifest
/******/ 		
/******/ 		// no deferred startup
/******/ 		
/******/ 		// install a JSONP callback for chunk loading
/******/ 		function webpackJsonpCallback(data) {
/******/ 			var chunkIds = data[0];
/******/ 			var moreModules = data[1];
/******/ 		
/******/ 			var runtime = data[3];
/******/ 		
/******/ 			// add "moreModules" to the modules object,
/******/ 			// then flag all "chunkIds" as loaded and fire callback
/******/ 			var moduleId, chunkId, i = 0, resolves = [];
/******/ 			for(;i < chunkIds.length; i++) {
/******/ 				chunkId = chunkIds[i];
/******/ 				if(installedChunks[chunkId]) {
/******/ 					resolves.push(installedChunks[chunkId][0]);
/******/ 				}
/******/ 				installedChunks[chunkId] = 0;
/******/ 			}
/******/ 			for(moduleId in moreModules) {
/******/ 				if(Object.prototype.hasOwnProperty.call(moreModules, moduleId)) {
/******/ 					__webpack_require__.m[moduleId] = moreModules[moduleId];
/******/ 				}
/******/ 			}
/******/ 			if(runtime) runtime(__webpack_require__);
/******/ 			if(parentJsonpFunction) parentJsonpFunction(data);
/******/ 		
/******/ 			while(resolves.length) {
/******/ 				resolves.shift()();
/******/ 			}
/******/ 		
/******/ 		};
/******/ 		
/******/ 		var jsonpArray = window["webpackJsonp"] = window["webpackJsonp"] || [];
/******/ 		var oldJsonpFunction = jsonpArray.push.bind(jsonpArray);
/******/ 		jsonpArray.push = webpackJsonpCallback;
/******/ 		
/******/ 		var parentJsonpFunction = oldJsonpFunction;
/******/ 	}();
/******/ 	
/******/ }
);
```

</details>


# dist/596.output.js

<<<<<<< HEAD
``` javascript
(window["webpackJsonp"] = window["webpackJsonp"] || []).push([[596],{
=======
```javascript
(window["webpackJsonp"] = window["webpackJsonp"] || []).push([[0],{
>>>>>>> b72b96a2

/***/ 2:
/*!******************************!*\
  !*** ./reusableComponent.js ***!
  \******************************/
/*! other exports [maybe provided (runtime-defined)] [no usage info] */
/*! runtime requirements: module */
/***/ (function(module) {

module.exports = function() {
	console.log("reusable Component");
};


/***/ })

}]);
```

# dist/912.output.js

<<<<<<< HEAD
``` javascript
(window["webpackJsonp"] = window["webpackJsonp"] || []).push([[912],{
=======
```javascript
(window["webpackJsonp"] = window["webpackJsonp"] || []).push([[2],{
>>>>>>> b72b96a2

/***/ 4:
/*!******************!*\
  !*** ./pageC.js ***!
  \******************/
/*! other exports [maybe provided (runtime-defined)] [no usage info] */
/*! runtime requirements: __webpack_require__module,  */
/***/ (function(module, __unusedexports, __webpack_require__) {

var reusableComponent = __webpack_require__(/*! ./reusableComponent */ 2);

module.exports = function() {
	console.log("Page C");
	reusableComponent();
};


/***/ })

}]);
```

# dist/953.output.js

<<<<<<< HEAD
``` javascript
(window["webpackJsonp"] = window["webpackJsonp"] || []).push([[953],[
/* 0 */,
/* 1 */
=======
```javascript
(window["webpackJsonp"] = window["webpackJsonp"] || []).push([[3],{

/***/ 3:
>>>>>>> b72b96a2
/*!******************!*\
  !*** ./pageA.js ***!
  \******************/
/*! other exports [maybe provided (runtime-defined)] [no usage info] */
/*! runtime requirements: __webpack_require__module,  */
/***/ (function(module, __unusedexports, __webpack_require__) {

var reusableComponent = __webpack_require__(/*! ./reusableComponent */ 2);

module.exports = function() {
	console.log("Page A");
	reusableComponent();
};


/***/ })
]]);
```

# dist/954.output.js

<<<<<<< HEAD
``` javascript
(window["webpackJsonp"] = window["webpackJsonp"] || []).push([[954],{
=======
```javascript
(window["webpackJsonp"] = window["webpackJsonp"] || []).push([[4],{
>>>>>>> b72b96a2

/***/ 3:
/*!******************!*\
  !*** ./pageB.js ***!
  \******************/
/*! other exports [maybe provided (runtime-defined)] [no usage info] */
/*! runtime requirements: module__webpack_require__.e, __webpack_require__,  */
/***/ (function(module, __unusedexports, __webpack_require__) {

module.exports = function() {
	console.log("Page B");
	Promise.all(/*! require.ensure */[__webpack_require__.e(596), __webpack_require__.e(912)]).then((()=>{
		const page = __webpack_require__(/*! ./pageC */ 4);
		page();
	}).bind(null, __webpack_require__)).catch(__webpack_require__.oe);
};


/***/ })

}]);
```

# Info

## Unoptimized

```
Hash: 0a1b2c3d4e5f6a7b8c9d
<<<<<<< HEAD
Version: webpack 5.0.0-alpha.9
        Asset       Size  Chunks             Chunk Names
596.output.js  407 bytes   {596}  [emitted]
912.output.js  516 bytes   {912}  [emitted]
953.output.js  522 bytes   {953}  [emitted]
954.output.js  677 bytes   {954}  [emitted]
    output.js   7.72 KiB   {404}  [emitted]  main
=======
Version: webpack 4.29.6
      Asset       Size  Chunks             Chunk Names
0.output.js  337 bytes       0  [emitted]  
2.output.js  408 bytes       2  [emitted]  
3.output.js  542 bytes       3  [emitted]  
4.output.js  408 bytes       4  [emitted]  
  output.js   8.74 KiB       1  [emitted]  main
>>>>>>> b72b96a2
Entrypoint main = output.js
chunk {404} output.js (main) 220 bytes (javascript) 3.65 KiB (runtime) [entry] [rendered]
    > ./example.js main
 [0] ./example.js 220 bytes {404} [built]
     [used exports unknown]
     entry ./example.js main
     + 4 hidden chunk modules
chunk {596} 596.output.js 69 bytes [rendered] split chunk (cache group: default)
    > [0] ./example.js 3:1-6:3
    > [3] ./pageB.js 3:1-6:3
 [2] ./reusableComponent.js 69 bytes {596} [built]
     [used exports unknown]
     cjs require ./reusableComponent [1] ./pageA.js 1:24-54
     cjs require ./reusableComponent [4] ./pageC.js 1:24-54
chunk {912} 912.output.js 136 bytes [rendered]
    > [3] ./pageB.js 3:1-6:3
 [4] ./pageC.js 136 bytes {912} [built]
     [used exports unknown]
     cjs require ./pageC [3] ./pageB.js 4:15-33
chunk {953} 953.output.js 136 bytes [rendered]
    > [0] ./example.js 3:1-6:3
 [1] ./pageA.js 136 bytes {953} [built]
     [used exports unknown]
     cjs require ./pageA [0] ./example.js 4:15-33
chunk {954} 954.output.js 133 bytes [rendered]
    > [0] ./example.js 7:1-10:3
 [3] ./pageB.js 133 bytes {954} [built]
     [used exports unknown]
     cjs require ./pageB [0] ./example.js 8:15-33
```

## Production mode

```
Hash: 0a1b2c3d4e5f6a7b8c9d
<<<<<<< HEAD
Version: webpack 5.0.0-alpha.9
        Asset       Size  Chunks             Chunk Names
596.output.js  135 bytes   {596}  [emitted]
912.output.js  144 bytes   {912}  [emitted]
953.output.js  144 bytes   {953}  [emitted]
954.output.js  208 bytes   {954}  [emitted]
    output.js    1.5 KiB   {404}  [emitted]  main
=======
Version: webpack 4.29.6
      Asset       Size  Chunks             Chunk Names
0.output.js  133 bytes       0  [emitted]  
2.output.js  138 bytes       2  [emitted]  
3.output.js  198 bytes       3  [emitted]  
4.output.js  138 bytes       4  [emitted]  
  output.js   2.13 KiB       1  [emitted]  main
>>>>>>> b72b96a2
Entrypoint main = output.js
chunk {404} output.js (main) 220 bytes (javascript) 3.65 KiB (runtime) [entry] [rendered]
    > ./example.js main
 [275] ./example.js 220 bytes {404} [built]
       entry ./example.js main
     + 4 hidden chunk modules
chunk {596} 596.output.js 69 bytes [rendered] split chunk (cache group: default)
    > [275] ./example.js 3:1-6:3
    > [954] ./pageB.js 3:1-6:3
 [596] ./reusableComponent.js 69 bytes {596} [built]
       cjs require ./reusableComponent [912] ./pageC.js 1:24-54
       cjs require ./reusableComponent [953] ./pageA.js 1:24-54
chunk {912} 912.output.js 136 bytes [rendered]
    > [954] ./pageB.js 3:1-6:3
 [912] ./pageC.js 136 bytes {912} [built]
       cjs require ./pageC [954] ./pageB.js 4:15-33
chunk {953} 953.output.js 136 bytes [rendered]
    > [275] ./example.js 3:1-6:3
 [953] ./pageA.js 136 bytes {953} [built]
       cjs require ./pageA [275] ./example.js 4:15-33
chunk {954} 954.output.js 133 bytes [rendered]
    > [275] ./example.js 7:1-10:3
 [954] ./pageB.js 133 bytes {954} [built]
       cjs require ./pageB [275] ./example.js 8:15-33
```<|MERGE_RESOLUTION|>--- conflicted
+++ resolved
@@ -107,44 +107,9 @@
 
 <details><summary><code>/******/ (function(modules) { /* webpackBootstrap */ })</code></summary>
 
-<<<<<<< HEAD
-``` javascript
+```javascript
 /******/ (function(modules, runtime) { // webpackBootstrap
 /******/ 	"use strict";
-=======
-```javascript
-/******/ (function(modules) { // webpackBootstrap
-/******/ 	// install a JSONP callback for chunk loading
-/******/ 	function webpackJsonpCallback(data) {
-/******/ 		var chunkIds = data[0];
-/******/ 		var moreModules = data[1];
-/******/
-/******/
-/******/ 		// add "moreModules" to the modules object,
-/******/ 		// then flag all "chunkIds" as loaded and fire callback
-/******/ 		var moduleId, chunkId, i = 0, resolves = [];
-/******/ 		for(;i < chunkIds.length; i++) {
-/******/ 			chunkId = chunkIds[i];
-/******/ 			if(installedChunks[chunkId]) {
-/******/ 				resolves.push(installedChunks[chunkId][0]);
-/******/ 			}
-/******/ 			installedChunks[chunkId] = 0;
-/******/ 		}
-/******/ 		for(moduleId in moreModules) {
-/******/ 			if(Object.prototype.hasOwnProperty.call(moreModules, moduleId)) {
-/******/ 				modules[moduleId] = moreModules[moduleId];
-/******/ 			}
-/******/ 		}
-/******/ 		if(parentJsonpFunction) parentJsonpFunction(data);
-/******/
-/******/ 		while(resolves.length) {
-/******/ 			resolves.shift()();
-/******/ 		}
-/******/
-/******/ 	};
-/******/
-/******/
->>>>>>> b72b96a2
 /******/ 	// The module cache
 /******/ 	var installedModules = {};
 /******/
@@ -204,11 +169,11 @@
 
 var main = function() {
 	console.log("Main class");
-	Promise.all(/*! require.ensure */[__webpack_require__.e(596), __webpack_require__.e(953)]).then((() => {
+	Promise.all(/*! require.ensure */[__webpack_require__.e(421), __webpack_require__.e(366)]).then((() => {
 		const page = __webpack_require__(/*! ./pageA */ 1);
 		page();
 	}).bind(null, __webpack_require__)).catch(__webpack_require__.oe);
-	__webpack_require__.e(/*! require.ensure */ 954).then((() => {
+	__webpack_require__.e(/*! require.ensure */ 588).then((() => {
 		const page = __webpack_require__(/*! ./pageB */ 3);
 		page();
 	}).bind(null, __webpack_require__)).catch(__webpack_require__.oe);
@@ -244,8 +209,7 @@
 /******/ 	
 /******/ 	/* webpack/runtime/get javascript chunk filename */
 /******/ 	!function() {
-/******/ 		
-/******/ 		// This function only allows to reference on-demand chunks
+/******/ 		// This function allow to reference async chunks
 /******/ 		__webpack_require__.u = function(chunkId) {
 /******/ 			// return url for filenames based on template
 /******/ 			return "" + chunkId + ".output.js";
@@ -260,7 +224,7 @@
 /******/ 		// undefined = chunk not loaded, null = chunk preloaded/prefetched
 /******/ 		// Promise = chunk loading, 0 = chunk loaded
 /******/ 		var installedChunks = {
-/******/ 			404: 0
+/******/ 			179: 0
 /******/ 		};
 /******/ 		
 /******/ 		
@@ -373,15 +337,88 @@
 </details>
 
 
-# dist/596.output.js
-
-<<<<<<< HEAD
-``` javascript
-(window["webpackJsonp"] = window["webpackJsonp"] || []).push([[596],{
-=======
-```javascript
-(window["webpackJsonp"] = window["webpackJsonp"] || []).push([[0],{
->>>>>>> b72b96a2
+# dist/366.output.js
+
+```javascript
+(window["webpackJsonp"] = window["webpackJsonp"] || []).push([[366],[
+/* 0 */,
+/* 1 */
+/*!******************!*\
+  !*** ./pageA.js ***!
+  \******************/
+/*! other exports [maybe provided (runtime-defined)] [no usage info] */
+/*! runtime requirements: __webpack_require__module,  */
+/***/ (function(module, __unusedexports, __webpack_require__) {
+
+var reusableComponent = __webpack_require__(/*! ./reusableComponent */ 2);
+
+module.exports = function() {
+	console.log("Page A");
+	reusableComponent();
+};
+
+
+/***/ })
+]]);
+```
+
+# dist/588.output.js
+
+```javascript
+(window["webpackJsonp"] = window["webpackJsonp"] || []).push([[588],{
+
+/***/ 3:
+/*!******************!*\
+  !*** ./pageB.js ***!
+  \******************/
+/*! other exports [maybe provided (runtime-defined)] [no usage info] */
+/*! runtime requirements: module__webpack_require__.e, __webpack_require__,  */
+/***/ (function(module, __unusedexports, __webpack_require__) {
+
+module.exports = function() {
+	console.log("Page B");
+	Promise.all(/*! require.ensure */[__webpack_require__.e(421), __webpack_require__.e(145)]).then((()=>{
+		const page = __webpack_require__(/*! ./pageC */ 4);
+		page();
+	}).bind(null, __webpack_require__)).catch(__webpack_require__.oe);
+};
+
+
+/***/ })
+
+}]);
+```
+
+# dist/145.output.js
+
+```javascript
+(window["webpackJsonp"] = window["webpackJsonp"] || []).push([[145],{
+
+/***/ 4:
+/*!******************!*\
+  !*** ./pageC.js ***!
+  \******************/
+/*! other exports [maybe provided (runtime-defined)] [no usage info] */
+/*! runtime requirements: __webpack_require__module,  */
+/***/ (function(module, __unusedexports, __webpack_require__) {
+
+var reusableComponent = __webpack_require__(/*! ./reusableComponent */ 2);
+
+module.exports = function() {
+	console.log("Page C");
+	reusableComponent();
+};
+
+
+/***/ })
+
+}]);
+```
+
+# dist/421.output.js
+
+```javascript
+(window["webpackJsonp"] = window["webpackJsonp"] || []).push([[421],{
 
 /***/ 2:
 /*!******************************!*\
@@ -401,151 +438,46 @@
 }]);
 ```
 
-# dist/912.output.js
-
-<<<<<<< HEAD
-``` javascript
-(window["webpackJsonp"] = window["webpackJsonp"] || []).push([[912],{
-=======
-```javascript
-(window["webpackJsonp"] = window["webpackJsonp"] || []).push([[2],{
->>>>>>> b72b96a2
-
-/***/ 4:
-/*!******************!*\
-  !*** ./pageC.js ***!
-  \******************/
-/*! other exports [maybe provided (runtime-defined)] [no usage info] */
-/*! runtime requirements: __webpack_require__module,  */
-/***/ (function(module, __unusedexports, __webpack_require__) {
-
-var reusableComponent = __webpack_require__(/*! ./reusableComponent */ 2);
-
-module.exports = function() {
-	console.log("Page C");
-	reusableComponent();
-};
-
-
-/***/ })
-
-}]);
-```
-
-# dist/953.output.js
-
-<<<<<<< HEAD
-``` javascript
-(window["webpackJsonp"] = window["webpackJsonp"] || []).push([[953],[
-/* 0 */,
-/* 1 */
-=======
-```javascript
-(window["webpackJsonp"] = window["webpackJsonp"] || []).push([[3],{
-
-/***/ 3:
->>>>>>> b72b96a2
-/*!******************!*\
-  !*** ./pageA.js ***!
-  \******************/
-/*! other exports [maybe provided (runtime-defined)] [no usage info] */
-/*! runtime requirements: __webpack_require__module,  */
-/***/ (function(module, __unusedexports, __webpack_require__) {
-
-var reusableComponent = __webpack_require__(/*! ./reusableComponent */ 2);
-
-module.exports = function() {
-	console.log("Page A");
-	reusableComponent();
-};
-
-
-/***/ })
-]]);
-```
-
-# dist/954.output.js
-
-<<<<<<< HEAD
-``` javascript
-(window["webpackJsonp"] = window["webpackJsonp"] || []).push([[954],{
-=======
-```javascript
-(window["webpackJsonp"] = window["webpackJsonp"] || []).push([[4],{
->>>>>>> b72b96a2
-
-/***/ 3:
-/*!******************!*\
-  !*** ./pageB.js ***!
-  \******************/
-/*! other exports [maybe provided (runtime-defined)] [no usage info] */
-/*! runtime requirements: module__webpack_require__.e, __webpack_require__,  */
-/***/ (function(module, __unusedexports, __webpack_require__) {
-
-module.exports = function() {
-	console.log("Page B");
-	Promise.all(/*! require.ensure */[__webpack_require__.e(596), __webpack_require__.e(912)]).then((()=>{
-		const page = __webpack_require__(/*! ./pageC */ 4);
-		page();
-	}).bind(null, __webpack_require__)).catch(__webpack_require__.oe);
-};
-
-
-/***/ })
-
-}]);
-```
-
 # Info
 
 ## Unoptimized
 
 ```
 Hash: 0a1b2c3d4e5f6a7b8c9d
-<<<<<<< HEAD
-Version: webpack 5.0.0-alpha.9
+Version: webpack 5.0.0-alpha.11
         Asset       Size  Chunks             Chunk Names
-596.output.js  407 bytes   {596}  [emitted]
-912.output.js  516 bytes   {912}  [emitted]
-953.output.js  522 bytes   {953}  [emitted]
-954.output.js  677 bytes   {954}  [emitted]
-    output.js   7.72 KiB   {404}  [emitted]  main
-=======
-Version: webpack 4.29.6
-      Asset       Size  Chunks             Chunk Names
-0.output.js  337 bytes       0  [emitted]  
-2.output.js  408 bytes       2  [emitted]  
-3.output.js  542 bytes       3  [emitted]  
-4.output.js  408 bytes       4  [emitted]  
-  output.js   8.74 KiB       1  [emitted]  main
->>>>>>> b72b96a2
+145.output.js  516 bytes   {145}  [emitted]
+366.output.js  522 bytes   {366}  [emitted]
+421.output.js  407 bytes   {421}  [emitted]
+588.output.js  677 bytes   {588}  [emitted]
+    output.js    7.7 KiB   {179}  [emitted]  main
 Entrypoint main = output.js
-chunk {404} output.js (main) 220 bytes (javascript) 3.65 KiB (runtime) [entry] [rendered]
+chunk {145} 145.output.js 136 bytes [rendered]
+    > [3] ./pageB.js 3:1-6:3
+ [4] ./pageC.js 136 bytes {145} [built]
+     [used exports unknown]
+     cjs require ./pageC [3] ./pageB.js 4:15-33
+chunk {179} output.js (main) 220 bytes (javascript) 3.64 KiB (runtime) [entry] [rendered]
     > ./example.js main
- [0] ./example.js 220 bytes {404} [built]
+ [0] ./example.js 220 bytes {179} [built]
      [used exports unknown]
      entry ./example.js main
      + 4 hidden chunk modules
-chunk {596} 596.output.js 69 bytes [rendered] split chunk (cache group: default)
+chunk {366} 366.output.js 136 bytes [rendered]
+    > [0] ./example.js 3:1-6:3
+ [1] ./pageA.js 136 bytes {366} [built]
+     [used exports unknown]
+     cjs require ./pageA [0] ./example.js 4:15-33
+chunk {421} 421.output.js 69 bytes [rendered] split chunk (cache group: default)
     > [0] ./example.js 3:1-6:3
     > [3] ./pageB.js 3:1-6:3
- [2] ./reusableComponent.js 69 bytes {596} [built]
+ [2] ./reusableComponent.js 69 bytes {421} [built]
      [used exports unknown]
      cjs require ./reusableComponent [1] ./pageA.js 1:24-54
      cjs require ./reusableComponent [4] ./pageC.js 1:24-54
-chunk {912} 912.output.js 136 bytes [rendered]
-    > [3] ./pageB.js 3:1-6:3
- [4] ./pageC.js 136 bytes {912} [built]
-     [used exports unknown]
-     cjs require ./pageC [3] ./pageB.js 4:15-33
-chunk {953} 953.output.js 136 bytes [rendered]
-    > [0] ./example.js 3:1-6:3
- [1] ./pageA.js 136 bytes {953} [built]
-     [used exports unknown]
-     cjs require ./pageA [0] ./example.js 4:15-33
-chunk {954} 954.output.js 133 bytes [rendered]
+chunk {588} 588.output.js 133 bytes [rendered]
     > [0] ./example.js 7:1-10:3
- [3] ./pageB.js 133 bytes {954} [built]
+ [3] ./pageB.js 133 bytes {588} [built]
      [used exports unknown]
      cjs require ./pageB [0] ./example.js 8:15-33
 ```
@@ -554,45 +486,35 @@
 
 ```
 Hash: 0a1b2c3d4e5f6a7b8c9d
-<<<<<<< HEAD
-Version: webpack 5.0.0-alpha.9
+Version: webpack 5.0.0-alpha.11
         Asset       Size  Chunks             Chunk Names
-596.output.js  135 bytes   {596}  [emitted]
-912.output.js  144 bytes   {912}  [emitted]
-953.output.js  144 bytes   {953}  [emitted]
-954.output.js  208 bytes   {954}  [emitted]
-    output.js    1.5 KiB   {404}  [emitted]  main
-=======
-Version: webpack 4.29.6
-      Asset       Size  Chunks             Chunk Names
-0.output.js  133 bytes       0  [emitted]  
-2.output.js  138 bytes       2  [emitted]  
-3.output.js  198 bytes       3  [emitted]  
-4.output.js  138 bytes       4  [emitted]  
-  output.js   2.13 KiB       1  [emitted]  main
->>>>>>> b72b96a2
+145.output.js  144 bytes   {145}  [emitted]
+366.output.js  144 bytes   {366}  [emitted]
+421.output.js  135 bytes   {421}  [emitted]
+588.output.js  208 bytes   {588}  [emitted]
+    output.js    1.5 KiB   {179}  [emitted]  main
 Entrypoint main = output.js
-chunk {404} output.js (main) 220 bytes (javascript) 3.65 KiB (runtime) [entry] [rendered]
+chunk {145} 145.output.js 136 bytes [rendered]
+    > [588] ./pageB.js 3:1-6:3
+ [145] ./pageC.js 136 bytes {145} [built]
+       cjs require ./pageC [588] ./pageB.js 4:15-33
+chunk {179} output.js (main) 220 bytes (javascript) 3.64 KiB (runtime) [entry] [rendered]
     > ./example.js main
- [275] ./example.js 220 bytes {404} [built]
+ [144] ./example.js 220 bytes {179} [built]
        entry ./example.js main
      + 4 hidden chunk modules
-chunk {596} 596.output.js 69 bytes [rendered] split chunk (cache group: default)
-    > [275] ./example.js 3:1-6:3
-    > [954] ./pageB.js 3:1-6:3
- [596] ./reusableComponent.js 69 bytes {596} [built]
-       cjs require ./reusableComponent [912] ./pageC.js 1:24-54
-       cjs require ./reusableComponent [953] ./pageA.js 1:24-54
-chunk {912} 912.output.js 136 bytes [rendered]
-    > [954] ./pageB.js 3:1-6:3
- [912] ./pageC.js 136 bytes {912} [built]
-       cjs require ./pageC [954] ./pageB.js 4:15-33
-chunk {953} 953.output.js 136 bytes [rendered]
-    > [275] ./example.js 3:1-6:3
- [953] ./pageA.js 136 bytes {953} [built]
-       cjs require ./pageA [275] ./example.js 4:15-33
-chunk {954} 954.output.js 133 bytes [rendered]
-    > [275] ./example.js 7:1-10:3
- [954] ./pageB.js 133 bytes {954} [built]
-       cjs require ./pageB [275] ./example.js 8:15-33
+chunk {366} 366.output.js 136 bytes [rendered]
+    > [144] ./example.js 3:1-6:3
+ [366] ./pageA.js 136 bytes {366} [built]
+       cjs require ./pageA [144] ./example.js 4:15-33
+chunk {421} 421.output.js 69 bytes [rendered] split chunk (cache group: default)
+    > [144] ./example.js 3:1-6:3
+    > [588] ./pageB.js 3:1-6:3
+ [421] ./reusableComponent.js 69 bytes {421} [built]
+       cjs require ./reusableComponent [145] ./pageC.js 1:24-54
+       cjs require ./reusableComponent [366] ./pageA.js 1:24-54
+chunk {588} 588.output.js 133 bytes [rendered]
+    > [144] ./example.js 7:1-10:3
+ [588] ./pageB.js 133 bytes {588} [built]
+       cjs require ./pageB [144] ./example.js 8:15-33
 ```