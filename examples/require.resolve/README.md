--- conflicted
+++ resolved
@@ -106,29 +106,10 @@
 ``` javascript
 /******/ ([
 /* 0 */
-<<<<<<< HEAD
 /*!********************!*\
   !*** ./example.js ***!
   \********************/
 /*! no static exports found */
-=======
-/*!**************!*\
-  !*** ./a.js ***!
-  \**************/
-/*! dynamic exports provided */
-/*! all exports used */
-/***/ (function(module, exports) {
-
-module.exports = Math.random();
-
-/***/ }),
-/* 1 */
-/*!********************!*\
-  !*** ./example.js ***!
-  \********************/
-/*! dynamic exports provided */
-/*! all exports used */
->>>>>>> f0105466
 /***/ (function(module, exports, __webpack_require__) {
 
 var a = __webpack_require__(/*! ./a */ 1);
@@ -164,17 +145,10 @@
 ## Unoptimized
 
 ```
-<<<<<<< HEAD
 Hash: 0a1b2c3d4e5f6a7b8c9d
-Version: webpack next
+Version: webpack 4.0.0-beta.1
     Asset      Size  Chunks             Chunk Names
 output.js  3.26 KiB       0  [emitted]  main
-=======
-Hash: 4ed342adc60583d992ab
-Version: webpack 3.11.0
-    Asset     Size  Chunks             Chunk Names
-output.js  3.18 kB       0  [emitted]  main
->>>>>>> f0105466
 Entrypoint main = output.js
 chunk    {0} output.js (main) 326 bytes [entry] [rendered]
     > .\example.js main
@@ -189,13 +163,8 @@
 ## Production mode
 
 ```
-<<<<<<< HEAD
 Hash: 0a1b2c3d4e5f6a7b8c9d
-Version: webpack next
-=======
-Hash: 4ed342adc60583d992ab
-Version: webpack 3.11.0
->>>>>>> f0105466
+Version: webpack 4.0.0-beta.1
     Asset       Size  Chunks             Chunk Names
 output.js  667 bytes       0  [emitted]  main
 Entrypoint main = output.js
