This example shows how the `sideEffects` flag for library authors works.

The example contains a large library, `big-module`. `big-module` contains multiple child modules: `a`, `b` and `c`. The exports from the child modules are re-exported in the entry module (`index.js`) of the library. A consumer uses **some** of the exports, importing them from the library via `import { a, b } from "big-module"`. According to the EcmaScript spec, all child modules _must_ be evaluated because they could contain side effects.

The `"sideEffects": false` flag in `big-module`'s `package.json` indicates that the package's modules have no side effects (on evaluation) and only expose exports. This allows tools like webpack to optimize re-exports. In the case `import { a, b } from "big-module-with-flag"` is rewritten to `import { a } from "big-module-with-flag/a"; import { b } from "big-module-with-flag/b"`.

The example contains two variants of `big-module`. `big-module` has no `sideEffects` flag and `big-module-with-flag` has the `sideEffects` flag. The example client imports `a` and `b` from each of the variants.

After being built by webpack, the output bundle contains `index.js` `a.js` `b.js` `c.js` from `big-module`, but only `a.js` and `b.js` from `big-module-with-flag`.

Advantages:

- Smaller bundles
- Faster bootup

# example.js

```javascript
import { a as a1, b as b1 } from "big-module";
import { a as a2, b as b2 } from "big-module-with-flag";

console.log(
	a1,
	b1,
	a2,
	b2
);
```

# node_modules/big-module/package.json

```javascript
{
  "name": "big-module"
}
```

# node_modules/big-module-with-flag/package.json

```javascript
{
  "name": "big-module-with-flag",
  "sideEffects": false
}
```

# node_modules/big-module(-with-flag)/index.js

```javascript
export { a } from "./a";
export { b } from "./b";
export { c } from "./c";
```

# dist/output.js

<details><summary><code>/******/ (function(modules) { /* webpackBootstrap */ })</code></summary>

<<<<<<< HEAD
``` javascript
/******/ (function(modules, runtime) { // webpackBootstrap
/******/ 	"use strict";
=======
```javascript
/******/ (function(modules) { // webpackBootstrap
>>>>>>> b72b96a2
/******/ 	// The module cache
/******/ 	var installedModules = {};
/******/
/******/ 	// The require function
/******/ 	function __webpack_require__(moduleId) {
/******/
/******/ 		// Check if module is in cache
/******/ 		if(installedModules[moduleId]) {
/******/ 			return installedModules[moduleId].exports;
/******/ 		}
/******/ 		// Create a new module (and put it into the cache)
/******/ 		var module = installedModules[moduleId] = {
/******/ 			i: moduleId,
/******/ 			l: false,
/******/ 			exports: {}
/******/ 		};
/******/
/******/ 		// Execute the module function
/******/ 		modules[moduleId].call(module.exports, module, module.exports, __webpack_require__);
/******/
/******/ 		// Flag the module as loaded
/******/ 		module.l = true;
/******/
/******/ 		// Return the exports of the module
/******/ 		return module.exports;
/******/ 	}
/******/
/******/
/******/
/******/ 	// the startup function
/******/ 	function startup() {
/******/ 		// Load entry module and return exports
/******/ 		return __webpack_require__(0);
/******/ 	};
/******/ 	// initialize runtime
/******/ 	runtime(__webpack_require__);
/******/
/******/ 	// run startup
/******/ 	return startup();
/******/ })
/************************************************************************/
```

</details>

```javascript
/******/ ([
/* 0 */
/*!********************!*\
  !*** ./example.js ***!
  \********************/
/*! other exports [not provided] [no usage info] */
/*! runtime requirements: __webpack_require__.r__webpack_exports__, __webpack_require__,  */
/***/ (function(__unusedmodule, __webpack_exports__, __webpack_require__) {

"use strict";
__webpack_require__.r(__webpack_exports__);
/* harmony import */ var big_module__WEBPACK_IMPORTED_MODULE_0__ = __webpack_require__(/*! big-module */ 1);
/* harmony import */ var big_module_with_flag__WEBPACK_IMPORTED_MODULE_1__ = __webpack_require__(/*! big-module-with-flag */ 5);
/* harmony import */ var big_module_with_flag__WEBPACK_IMPORTED_MODULE_2__ = __webpack_require__(/*! big-module-with-flag */ 6);



console.log(
	big_module__WEBPACK_IMPORTED_MODULE_0__["a"],
	big_module__WEBPACK_IMPORTED_MODULE_0__["b"],
	big_module_with_flag__WEBPACK_IMPORTED_MODULE_1__["a"],
	big_module_with_flag__WEBPACK_IMPORTED_MODULE_2__["b"]
);


/***/ }),
/* 1 */
/*!******************************************!*\
  !*** ./node_modules/big-module/index.js ***!
  \******************************************/
/*! export a [provided] [no usage info] [missing usage info prevents renaming] */
/*! export b [provided] [no usage info] [missing usage info prevents renaming] */
/*! export c [provided] [no usage info] [missing usage info prevents renaming] */
/*! other exports [not provided] [no usage info] */
/*! runtime requirements: __webpack_require__.r__webpack_exports__, __webpack_require__, __webpack_require__.d,  */
/***/ (function(__unusedmodule, __webpack_exports__, __webpack_require__) {

"use strict";
__webpack_require__.r(__webpack_exports__);
/* harmony reexport (safe) */ __webpack_require__.d(__webpack_exports__, "a", function() { return _a__WEBPACK_IMPORTED_MODULE_0__["a"]; });
/* harmony reexport (safe) */ __webpack_require__.d(__webpack_exports__, "b", function() { return _b__WEBPACK_IMPORTED_MODULE_1__["b"]; });
/* harmony reexport (safe) */ __webpack_require__.d(__webpack_exports__, "c", function() { return _c__WEBPACK_IMPORTED_MODULE_2__["c"]; });
/* harmony import */ var _a__WEBPACK_IMPORTED_MODULE_0__ = __webpack_require__(/*! ./a */ 2);
/* harmony import */ var _b__WEBPACK_IMPORTED_MODULE_1__ = __webpack_require__(/*! ./b */ 3);
/* harmony import */ var _c__WEBPACK_IMPORTED_MODULE_2__ = __webpack_require__(/*! ./c */ 4);





/***/ }),
/* 2 */
/*!**************************************!*\
  !*** ./node_modules/big-module/a.js ***!
  \**************************************/
/*! export a [provided] [no usage info] [missing usage info prevents renaming] */
/*! other exports [not provided] [no usage info] */
/*! runtime requirements: __webpack_require__.r__webpack_exports__, __webpack_require__.d, __webpack_require__,  */
/***/ (function(__unusedmodule, __webpack_exports__, __webpack_require__) {

"use strict";
__webpack_require__.r(__webpack_exports__);
/* harmony export (binding) */ __webpack_require__.d(__webpack_exports__, "a", function() { return a; });
const a = "a";


/***/ }),
/* 3 */
/*!**************************************!*\
  !*** ./node_modules/big-module/b.js ***!
  \**************************************/
/*! export b [provided] [no usage info] [missing usage info prevents renaming] */
/*! other exports [not provided] [no usage info] */
/*! runtime requirements: __webpack_require__.r__webpack_exports__, __webpack_require__.d, __webpack_require__,  */
/***/ (function(__unusedmodule, __webpack_exports__, __webpack_require__) {

"use strict";
__webpack_require__.r(__webpack_exports__);
/* harmony export (binding) */ __webpack_require__.d(__webpack_exports__, "b", function() { return b; });
const b = "b";


/***/ }),
/* 4 */
/*!**************************************!*\
  !*** ./node_modules/big-module/c.js ***!
  \**************************************/
/*! export c [provided] [no usage info] [missing usage info prevents renaming] */
/*! other exports [not provided] [no usage info] */
/*! runtime requirements: __webpack_require__.r__webpack_exports__, __webpack_require__.d, __webpack_require__,  */
/***/ (function(__unusedmodule, __webpack_exports__, __webpack_require__) {

"use strict";
__webpack_require__.r(__webpack_exports__);
/* harmony export (binding) */ __webpack_require__.d(__webpack_exports__, "c", function() { return c; });
const c = "c";


/***/ }),
/* 5 */
/*!************************************************!*\
  !*** ./node_modules/big-module-with-flag/a.js ***!
  \************************************************/
/*! export a [provided] [no usage info] [missing usage info prevents renaming] */
/*! other exports [not provided] [no usage info] */
/*! runtime requirements: __webpack_require__.r__webpack_exports__, __webpack_require__.d, __webpack_require__,  */
/***/ (function(__unusedmodule, __webpack_exports__, __webpack_require__) {

"use strict";
__webpack_require__.r(__webpack_exports__);
/* harmony export (binding) */ __webpack_require__.d(__webpack_exports__, "a", function() { return a; });
const a = "a";


/***/ }),
/* 6 */
/*!************************************************!*\
  !*** ./node_modules/big-module-with-flag/b.js ***!
  \************************************************/
/*! export b [provided] [no usage info] [missing usage info prevents renaming] */
/*! other exports [not provided] [no usage info] */
/*! runtime requirements: __webpack_require__.r__webpack_exports__, __webpack_require__.d, __webpack_require__,  */
/***/ (function(__unusedmodule, __webpack_exports__, __webpack_require__) {

"use strict";
__webpack_require__.r(__webpack_exports__);
/* harmony export (binding) */ __webpack_require__.d(__webpack_exports__, "b", function() { return b; });
const b = "b";


/***/ })
/******/ ],
```

<details><summary><code>function(__webpack_require__) { /* webpackRuntimeModules */ });</code></summary>

``` js
/******/ function(__webpack_require__) { // webpackRuntimeModules
/******/ 	"use strict";
/******/ 
/******/ 	/* webpack/runtime/make namespace object */
/******/ 	!function() {
/******/ 		// define __esModule on exports
/******/ 		__webpack_require__.r = function(exports) {
/******/ 			if(typeof Symbol !== 'undefined' && Symbol.toStringTag) {
/******/ 				Object.defineProperty(exports, Symbol.toStringTag, { value: 'Module' });
/******/ 			}
/******/ 			Object.defineProperty(exports, '__esModule', { value: true });
/******/ 		};
/******/ 	}();
/******/ 	
/******/ 	/* webpack/runtime/define property getter */
/******/ 	!function() {
/******/ 		// define getter function for harmony exports
/******/ 		var hasOwnProperty = Object.prototype.hasOwnProperty;
/******/ 		__webpack_require__.d = function(exports, name, getter) {
/******/ 			if(!hasOwnProperty.call(exports, name)) {
/******/ 				Object.defineProperty(exports, name, { enumerable: true, get: getter });
/******/ 			}
/******/ 		};
/******/ 	}();
/******/ 	
/******/ }
);
```

</details>


# Info

## Unoptimized

```
Hash: 0a1b2c3d4e5f6a7b8c9d
<<<<<<< HEAD
Version: webpack 5.0.0-alpha.9
=======
Version: webpack 4.29.6
>>>>>>> b72b96a2
    Asset      Size  Chunks             Chunk Names
output.js  7.96 KiB     {0}  [emitted]  main
Entrypoint main = output.js
chunk {0} output.js (main) 325 bytes (javascript) 560 bytes (runtime) [entry] [rendered]
    > ./example.js main
 [0] ./example.js 140 bytes {0} [built]
     [no exports]
     [used exports unknown]
     entry ./example.js main
 [1] ./node_modules/big-module/index.js 75 bytes {0} [built]
     [exports: a, b, c]
     [used exports unknown]
     harmony side effect evaluation big-module [0] ./example.js 1:0-46
     harmony import specifier big-module [0] ./example.js 5:1-3
     harmony import specifier big-module [0] ./example.js 6:1-3
 [2] ./node_modules/big-module/a.js 22 bytes {0} [built]
     [exports: a]
     [used exports unknown]
     harmony side effect evaluation ./a [1] ./node_modules/big-module/index.js 1:0-24
     harmony export imported specifier ./a [1] ./node_modules/big-module/index.js 1:0-24
 [3] ./node_modules/big-module/b.js 22 bytes {0} [built]
     [exports: b]
     [used exports unknown]
     harmony side effect evaluation ./b [1] ./node_modules/big-module/index.js 2:0-24
     harmony export imported specifier ./b [1] ./node_modules/big-module/index.js 2:0-24
 [4] ./node_modules/big-module/c.js 22 bytes {0} [built]
     [exports: c]
     [used exports unknown]
     harmony side effect evaluation ./c [1] ./node_modules/big-module/index.js 3:0-24
     harmony export imported specifier ./c [1] ./node_modules/big-module/index.js 3:0-24
 [5] ./node_modules/big-module-with-flag/a.js 22 bytes {0} [built]
     [exports: a]
     [used exports unknown]
     harmony import specifier big-module-with-flag [0] ./example.js 7:1-3 (skipped side-effect-free modules)
     harmony side effect evaluation ./a ./node_modules/big-module-with-flag/index.js 1:0-24
     harmony export imported specifier ./a ./node_modules/big-module-with-flag/index.js 1:0-24
 [6] ./node_modules/big-module-with-flag/b.js 22 bytes {0} [built]
     [exports: b]
     [used exports unknown]
     harmony import specifier big-module-with-flag [0] ./example.js 8:1-3 (skipped side-effect-free modules)
     harmony side effect evaluation ./b ./node_modules/big-module-with-flag/index.js 2:0-24
     harmony export imported specifier ./b ./node_modules/big-module-with-flag/index.js 2:0-24
     + 2 hidden chunk modules
```

## Production mode

```
Hash: 0a1b2c3d4e5f6a7b8c9d
<<<<<<< HEAD
Version: webpack 5.0.0-alpha.9
=======
Version: webpack 4.29.6
>>>>>>> b72b96a2
    Asset       Size  Chunks             Chunk Names
output.js  566 bytes   {404}  [emitted]  main
Entrypoint main = output.js
chunk {404} output.js (main) 325 bytes (javascript) 560 bytes (runtime) [entry] [rendered]
    > ./example.js main
 [56] ./example.js + 6 modules 325 bytes {404} [built]
      [no exports]
      harmony side effect evaluation ./a ./node_modules/big-module-with-flag/index.js 1:0-24
      harmony export imported specifier ./a ./node_modules/big-module-with-flag/index.js 1:0-24
      harmony side effect evaluation ./b ./node_modules/big-module-with-flag/index.js 2:0-24
      harmony export imported specifier ./b ./node_modules/big-module-with-flag/index.js 2:0-24
      entry ./example.js main
     + 2 hidden chunk modules
```<|MERGE_RESOLUTION|>--- conflicted
+++ resolved
@@ -56,14 +56,9 @@
 
 <details><summary><code>/******/ (function(modules) { /* webpackBootstrap */ })</code></summary>
 
-<<<<<<< HEAD
-``` javascript
+```javascript
 /******/ (function(modules, runtime) { // webpackBootstrap
 /******/ 	"use strict";
-=======
-```javascript
-/******/ (function(modules) { // webpackBootstrap
->>>>>>> b72b96a2
 /******/ 	// The module cache
 /******/ 	var installedModules = {};
 /******/
@@ -285,11 +280,7 @@
 
 ```
 Hash: 0a1b2c3d4e5f6a7b8c9d
-<<<<<<< HEAD
-Version: webpack 5.0.0-alpha.9
-=======
-Version: webpack 4.29.6
->>>>>>> b72b96a2
+Version: webpack 5.0.0-alpha.11
     Asset      Size  Chunks             Chunk Names
 output.js  7.96 KiB     {0}  [emitted]  main
 Entrypoint main = output.js
@@ -339,22 +330,18 @@
 
 ```
 Hash: 0a1b2c3d4e5f6a7b8c9d
-<<<<<<< HEAD
-Version: webpack 5.0.0-alpha.9
-=======
-Version: webpack 4.29.6
->>>>>>> b72b96a2
+Version: webpack 5.0.0-alpha.11
     Asset       Size  Chunks             Chunk Names
-output.js  566 bytes   {404}  [emitted]  main
+output.js  568 bytes   {179}  [emitted]  main
 Entrypoint main = output.js
-chunk {404} output.js (main) 325 bytes (javascript) 560 bytes (runtime) [entry] [rendered]
+chunk {179} output.js (main) 325 bytes (javascript) 560 bytes (runtime) [entry] [rendered]
     > ./example.js main
- [56] ./example.js + 6 modules 325 bytes {404} [built]
-      [no exports]
-      harmony side effect evaluation ./a ./node_modules/big-module-with-flag/index.js 1:0-24
-      harmony export imported specifier ./a ./node_modules/big-module-with-flag/index.js 1:0-24
-      harmony side effect evaluation ./b ./node_modules/big-module-with-flag/index.js 2:0-24
-      harmony export imported specifier ./b ./node_modules/big-module-with-flag/index.js 2:0-24
-      entry ./example.js main
+ [295] ./example.js + 6 modules 325 bytes {179} [built]
+       [no exports]
+       harmony side effect evaluation ./a ./node_modules/big-module-with-flag/index.js 1:0-24
+       harmony export imported specifier ./a ./node_modules/big-module-with-flag/index.js 1:0-24
+       harmony side effect evaluation ./b ./node_modules/big-module-with-flag/index.js 2:0-24
+       harmony export imported specifier ./b ./node_modules/big-module-with-flag/index.js 2:0-24
+       entry ./example.js main
      + 2 hidden chunk modules
 ```