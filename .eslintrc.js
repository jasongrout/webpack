--- conflicted
+++ resolved
@@ -1,24 +1,11 @@
 module.exports = {
-<<<<<<< HEAD
-	"root": true,
-	"plugins": [
-		"prettier",
-		"node",
-		"jest"
-	],
-	"extends": ["eslint:recommended", "plugin:node/recommended"],
-	"env": {
-		"node": true,
-		"es6": true,
-		"jest/globals": true
-=======
 	root: true,
-	plugins: ["prettier", "node"],
+	plugins: ["prettier", "node", "jest"],
 	extends: ["eslint:recommended", "plugin:node/recommended", "plugin:prettier/recommended"],
 	env: {
 		node: true,
-		es6: true
->>>>>>> 55fb1da1
+		es6: true,
+		"jest/globals": true
 	},
 	parserOptions: {
 		ecmaVersion: 2017
@@ -70,7 +57,7 @@
 			files: ["test/**/*.js"],
 			env: {
 				mocha: true,
-			}
 		}
+	}
 	]
 };