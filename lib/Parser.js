/*
	MIT License http://www.opensource.org/licenses/mit-license.php
	Author Tobias Koppers @sokra
*/
var acorn = require("acorn");
var Tapable = require("tapable");
var BasicEvaluatedExpression = require("./BasicEvaluatedExpression");

function Parser(options) {
	Tapable.call(this);
	this.options = options;
	this.initializeEvaluating();
}
module.exports = Parser;

// Syntax: https://developer.mozilla.org/en/SpiderMonkey/Parser_API

Parser.prototype = Object.create(Tapable.prototype);
Parser.prototype.initializeEvaluating = function() {
	function joinRanges(startRange, endRange) {
		if(!endRange) return startRange;
		if(!startRange) return endRange;
		return [startRange[0], endRange[1]];
	}
	this.plugin("evaluate Literal", function(expr) {
		switch(typeof expr.value) {
			case "number":
				return new BasicEvaluatedExpression().setNumber(expr.value).setRange(expr.range);
			case "string":
				return new BasicEvaluatedExpression().setString(expr.value).setRange(expr.range);
			case "boolean":
				return new BasicEvaluatedExpression().setBoolean(expr.value).setRange(expr.range);
		}
		if(expr.value === null)
			return new BasicEvaluatedExpression().setNull().setRange(expr.range);
		if(expr.value instanceof RegExp)
			return new BasicEvaluatedExpression().setRegExp(expr.value).setRange(expr.range);
	});
	this.plugin("evaluate LogicalExpression", function(expr) {
		if(expr.operator === "&&") {
			var left = this.evaluateExpression(expr.left);
			var leftAsBool = left && left.asBool();
			if(leftAsBool === false) return left.setRange(expr.range);
			if(leftAsBool !== true) return;
			var right = this.evaluateExpression(expr.right);
			return right.setRange(expr.range);
		} else if(expr.operator === "||") {
			var left = this.evaluateExpression(expr.left);
			var leftAsBool = left && left.asBool();
			if(leftAsBool === true) return left.setRange(expr.range);
			if(leftAsBool !== false) return;
			var right = this.evaluateExpression(expr.right);
			return right.setRange(expr.range);
		}
	});
	this.plugin("evaluate BinaryExpression", function(expr) {
		if(expr.operator === "+") {
			var left = this.evaluateExpression(expr.left);
			var right = this.evaluateExpression(expr.right);
			if(!left || !right) return;
			var res = new BasicEvaluatedExpression();
			if(left.isString()) {
				if(right.isString()) {
					res.setString(left.string + right.string);
				} else if(right.isNumber()) {
					res.setString(left.string + right.number);
				} else if(right.isWrapped() && right.prefix && right.prefix.isString()) {
					res.setWrapped(
						new BasicEvaluatedExpression()
						.setString(left.string + right.prefix.string)
						.setRange(joinRanges(left.range, right.prefix.range)),
						right.postfix);
				} else {
					res.setWrapped(left, null);
				}
			} else if(left.isNumber()) {
				if(right.isString()) {
					res.setString(left.number + right.string);
				} else if(right.isNumber()) {
					res.setNumber(left.number + right.number);
				}
			} else if(left.isWrapped()) {
				if(left.postfix && left.postfix.isString() && right.isString()) {
					res.setWrapped(left.prefix,
						new BasicEvaluatedExpression()
						.setString(left.postfix.string + right.string)
						.setRange(joinRanges(left.postfix.range, right.range))
					);
				} else if(left.postfix && left.postfix.isString() && right.isNumber()) {
					res.setWrapped(left.prefix,
						new BasicEvaluatedExpression()
						.setString(left.postfix.string + right.number)
						.setRange(joinRanges(left.postfix.range, right.range))
					);
				} else if(right.isString()) {
					res.setWrapped(left.prefix, right);
				} else if(right.isNumber()) {
					res.setWrapped(left.prefix,
						new BasicEvaluatedExpression()
						.setString(right.number + "")
						.setRange(right.range));
				} else {
					res.setWrapped(left.prefix, new BasicEvaluatedExpression());
				}
			} else {
				if(right.isString()) {
					res.setWrapped(null, right);
				}
			}
			res.setRange(expr.range);
			return res;
		} else if(expr.operator === "-") {
			var left = this.evaluateExpression(expr.left);
			var right = this.evaluateExpression(expr.right);
			if(!left || !right) return;
			if(!left.isNumber() || !right.isNumber()) return;
			var res = new BasicEvaluatedExpression();
			res.setNumber(left.number - right.number);
			res.setRange(expr.range);
			return res;
		} else if(expr.operator === "*") {
			var left = this.evaluateExpression(expr.left);
			var right = this.evaluateExpression(expr.right);
			if(!left || !right) return;
			if(!left.isNumber() || !right.isNumber()) return;
			var res = new BasicEvaluatedExpression();
			res.setNumber(left.number * right.number);
			res.setRange(expr.range);
			return res;
		} else if(expr.operator === "/") {
			var left = this.evaluateExpression(expr.left);
			var right = this.evaluateExpression(expr.right);
			if(!left || !right) return;
			if(!left.isNumber() || !right.isNumber()) return;
			var res = new BasicEvaluatedExpression();
			res.setNumber(left.number / right.number);
			res.setRange(expr.range);
			return res;
		} else if(expr.operator === "==" || expr.operator === "===") {
			var left = this.evaluateExpression(expr.left);
			var right = this.evaluateExpression(expr.right);
			if(!left || !right) return;
			var res = new BasicEvaluatedExpression();
			res.setRange(expr.range);
			if(left.isString() && right.isString()) {
				return res.setBoolean(left.string === right.string);
			} else if(left.isNumber() && right.isNumber()) {
				return res.setBoolean(left.number === right.number);
			} else if(left.isBoolean() && right.isBoolean()) {
				return res.setBoolean(left.bool === right.bool);
			}
		} else if(expr.operator === "!=" || expr.operator === "!==") {
			var left = this.evaluateExpression(expr.left);
			var right = this.evaluateExpression(expr.right);
			if(!left || !right) return;
			var res = new BasicEvaluatedExpression();
			res.setRange(expr.range);
			if(left.isString() && right.isString()) {
				return res.setBoolean(left.string !== right.string);
			} else if(left.isNumber() && right.isNumber()) {
				return res.setBoolean(left.number !== right.number);
			} else if(left.isBoolean() && right.isBoolean()) {
				return res.setBoolean(left.bool !== right.bool);
			}
		}
	});
	this.plugin("evaluate UnaryExpression", function(expr) {
		if(expr.operator === "typeof") {
			if(expr.argument.type === "Identifier") {
				var name = this.scope.renames["$" + expr.argument.name] || expr.argument.name;
				if(this.scope.definitions.indexOf(name) === -1) {
					var res = this.applyPluginsBailResult("evaluate typeof " + name, expr);
					if(res !== undefined) return res;
				}
			}
			if(expr.argument.type === "MemberExpression") {
				var expression = expr.argument;
				var exprName = [];
				while(expression.type === "MemberExpression" && !expression.computed) {
					exprName.unshift(this.scope.renames["$" + expression.property.name] || expression.property.name);
					expression = expression.object;
				}
				if(expression.type === "Identifier") {
					exprName.unshift(this.scope.renames["$" + expression.name] || expression.name);
					if(this.scope.definitions.indexOf(name) === -1) {
						exprName = exprName.join(".");
						var res = this.applyPluginsBailResult("evaluate typeof " + exprName, expr);
						if(res !== undefined) return res;
					}
				}
			}
			if(expr.argument.type === "FunctionExpression") {
				return new BasicEvaluatedExpression().setString("function").setRange(expr.range);
			}
			var arg = this.evaluateExpression(expr.argument);
			if(arg.isString() || arg.isWrapped()) return new BasicEvaluatedExpression().setString("string").setRange(expr.range);
			else if(arg.isNumber()) return new BasicEvaluatedExpression().setString("number").setRange(expr.range);
			else if(arg.isBoolean()) return new BasicEvaluatedExpression().setString("boolean").setRange(expr.range);
			else if(arg.isArray() || arg.isConstArray() || arg.isRegExp()) return new BasicEvaluatedExpression().setString("object").setRange(expr.range);
		} else if(expr.operator === "!") {
			var argument = this.evaluateExpression(expr.argument);
			if(!argument) return;
			if(argument.isBoolean()) {
				return new BasicEvaluatedExpression().setBoolean(!argument.bool).setRange(expr.range);
			} else if(argument.isString()) {
				return new BasicEvaluatedExpression().setBoolean(!argument.string).setRange(expr.range);
			} else if(argument.isNumber()) {
				return new BasicEvaluatedExpression().setBoolean(!argument.number).setRange(expr.range);
			}
		}
	});
	this.plugin("evaluate typeof undefined", function(expr) {
		return new BasicEvaluatedExpression().setString("undefined").setRange(expr.range);
	});
	this.plugin("evaluate Identifier", function(expr) {
		var name = this.scope.renames["$" + expr.name] || expr.name;
		if(this.scope.definitions.indexOf(expr.name) === -1) {
			var result = this.applyPluginsBailResult("evaluate Identifier " + name, expr);
			if(result) return result;
			return new BasicEvaluatedExpression().setIdentifier(name).setRange(expr.range);
		} else {
			return this.applyPluginsBailResult("evaluate defined Identifier " + name, expr);
		}
	});
	this.plugin("evaluate MemberExpression", function(expression) {
		var expr = expression;
		var exprName = [];
		while(expr.type === "MemberExpression" && !expr.computed) {
			exprName.unshift(expr.property.name);
			expr = expr.object;
		}
		if(expr.type === "Identifier") {
			var name = this.scope.renames["$" + expr.name] || expr.name;
			if(this.scope.definitions.indexOf(name) === -1) {
				exprName.unshift(name);
				exprName = exprName.join(".");
				if(this.scope.definitions.indexOf(expr.name) === -1) {
					var result = this.applyPluginsBailResult("evaluate Identifier " + exprName, expression);
					if(result) return result;
					return new BasicEvaluatedExpression().setIdentifier(exprName).setRange(expression.range);
				} else {
					return this.applyPluginsBailResult("evaluate defined Identifier " + exprName, expression);
				}
			}
		}
	});
	this.plugin("evaluate CallExpression", function(expr) {
		if(expr.callee.type !== "MemberExpression") return;
		if(expr.callee.computed) return;
		var param = this.evaluateExpression(expr.callee.object);
		if(!param) return;
		return this.applyPluginsBailResult("evaluate CallExpression ." + expr.callee.property.name, expr, param);
	});
	this.plugin("evaluate CallExpression .replace", function(expr, param) {
		if(!param.isString()) return;
		if(expr.arguments.length !== 2) return;
		var arg1 = this.evaluateExpression(expr.arguments[0]);
		var arg2 = this.evaluateExpression(expr.arguments[1]);
		if(!arg1.isString() && !arg1.isRegExp()) return;
		arg1 = arg1.regExp || arg1.string;
		if(!arg2.isString()) return;
		arg2 = arg2.string;
		return new BasicEvaluatedExpression().setString(param.string.replace(arg1, arg2)).setRange(expr.range);
	});
	["substr", "substring"].forEach(function(fn) {
		this.plugin("evaluate CallExpression ." + fn, function(expr, param) {
			if(!param.isString()) return;
			var result, str = param.string;
			switch(expr.arguments.length) {
				case 1:
					var arg1 = this.evaluateExpression(expr.arguments[0]);
					if(!arg1.isNumber()) return;
					result = str[fn](arg1.number);
					break;
				case 2:
					var arg1 = this.evaluateExpression(expr.arguments[0]);
					var arg2 = this.evaluateExpression(expr.arguments[1]);
					if(!arg1.isNumber()) return;
					if(!arg2.isNumber()) return;
					result = str[fn](arg1.number, arg2.number);
					break;
				default:
					return;
			}
			return new BasicEvaluatedExpression().setString(result).setRange(expr.range);
		});
	}, this);
	this.plugin("evaluate CallExpression .split", function(expr, param) {
		if(!param.isString()) return;
		if(expr.arguments.length !== 1) return;
		var result;
		var arg = this.evaluateExpression(expr.arguments[0]);
		if(arg.isString()) {
			result = param.string.split(arg.string);
		} else if(arg.isRegExp()) {
			result = param.string.split(arg.regExp);
		} else return;
		return new BasicEvaluatedExpression().setArray(result).setRange(expr.range);
	});
	this.plugin("evaluate ConditionalExpression", function(expr) {
		var condition = this.evaluateExpression(expr.test);
		var conditionValue = condition.asBool();
		if(conditionValue === undefined) {
			var consequent = this.evaluateExpression(expr.consequent);
			var alternate = this.evaluateExpression(expr.alternate);
			if(!consequent || !alternate) return;
			var res = new BasicEvaluatedExpression();
			if(consequent.isConditional())
				res.setOptions(consequent.options);
			else
				res.setOptions([consequent]);
			if(alternate.isConditional())
				res.addOptions(alternate.options);
			else
				res.addOptions([alternate]);
		} else {
			var res = this.evaluateExpression(conditionValue ? expr.consequent : expr.alternate);
		}
		res.setRange(expr.range);
		return res;
	});
	this.plugin("evaluate ArrayExpression", function(expr) {
		var items = expr.elements.map(function(element) {
			return element !== null && this.evaluateExpression(element);
		}, this);
		if(items.filter(function(i) {
				return !i;
			}).length > 0) return;
		return new BasicEvaluatedExpression().setItems(items).setRange(expr.range);
	});
};

Parser.prototype.getRenameIdentifier = function getRenameIdentifier(expr) {
	var result = this.evaluateExpression(expr);
	if(!result) return;
	if(result.isIdentifier()) return result.identifier;
	return;
};

Parser.prototype.walkStatements = function walkStatements(statements) {
	statements.forEach(function(statement) {
		this.walkStatement(statement);
	}, this);
};

Parser.prototype.walkStatement = function walkStatement(statement) {
	if(this.applyPluginsBailResult("statement", statement) !== undefined) return;
	if(this["walk" + statement.type])
		this["walk" + statement.type](statement);
};

// Real Statements
Parser.prototype.walkBlockStatement = function walkBlockStatement(statement) {
	this.walkStatements(statement.body);
};

Parser.prototype.walkExpressionStatement = function walkExpressionStatement(statement) {
	this.walkExpression(statement.expression);
};

Parser.prototype.walkIfStatement = function walkIfStatement(statement) {
	var result = this.applyPluginsBailResult("statement if", statement);
	if(result === undefined) {
		this.walkExpression(statement.test);
		this.walkStatement(statement.consequent);
		if(statement.alternate)
			this.walkStatement(statement.alternate);
	} else {
		if(result)
			this.walkStatement(statement.consequent);
		else if(statement.alternate)
			this.walkStatement(statement.alternate);
	}
};

Parser.prototype.walkLabeledStatement = function walkLabeledStatement(statement) {
	var result = this.applyPluginsBailResult("label " + statement.label.name, statement);
	if(result !== true)
		this.walkStatement(statement.body);
};

Parser.prototype.walkWithStatement = function walkWithStatement(statement) {
	this.walkExpression(statement.object);
	this.walkStatement(statement.body);
};

Parser.prototype.walkSwitchStatement = function walkSwitchStatement(statement) {
	this.walkExpression(statement.discriminant);
	this.walkSwitchCases(statement.cases);
};

Parser.prototype.walkReturnStatement =
	Parser.prototype.walkThrowStatement = function walkArgumentStatement(statement) {
		if(statement.argument)
			this.walkExpression(statement.argument);
	};

Parser.prototype.walkTryStatement = function walkTryStatement(statement) {
	if(this.scope.inTry) {
		this.walkStatement(statement.block);
	} else {
		this.scope.inTry = true;
		this.walkStatement(statement.block);
		this.scope.inTry = false;
	}
	if(statement.handler)
		this.walkCatchClause(statement.handler);
	if(statement.finalizer)
		this.walkStatement(statement.finalizer);
};

Parser.prototype.walkWhileStatement =
	Parser.prototype.walkDoWhileStatement = function walkLoopStatement(statement) {
		this.walkExpression(statement.test);
		this.walkStatement(statement.body);
	};

Parser.prototype.walkForStatement = function walkForStatement(statement) {
	if(statement.init) {
		if(statement.init.type === "VariableDeclaration")
			this.walkStatement(statement.init);
		else
			this.walkExpression(statement.init);
	}
	if(statement.test)
		this.walkExpression(statement.test);
	if(statement.update)
		this.walkExpression(statement.update);
	this.walkStatement(statement.body);
};

Parser.prototype.walkForInStatement = function walkForInStatement(statement) {
	if(statement.left.type === "VariableDeclaration")
		this.walkStatement(statement.left);
	else
		this.walkExpression(statement.left);
	this.walkExpression(statement.right);
	this.walkStatement(statement.body);
};

Parser.prototype.walkForOfStatement = function walkForOfStatement(statement) {
	if(statement.left.type === "VariableDeclaration")
		this.walkStatement(statement.left);
	else
		this.walkExpression(statement.left);
	this.walkExpression(statement.right);
	this.walkStatement(statement.body);
};

// Declarations
Parser.prototype.walkFunctionDeclaration = function walkFunctionDeclaration(statement) {
	this.scope.renames["$" + statement.id.name] = undefined;
	this.scope.definitions.push(statement.id.name);
	this.inScope(statement.params, function() {
		if(statement.body.type === "BlockStatement")
			this.walkStatement(statement.body);
		else
			this.walkExpression(statement.body);
	}.bind(this));
};

Parser.prototype.walkImportDeclaration = function walkImportDeclaration(statement) {
	var source = statement.source.value;
	this.applyPluginsBailResult("import", statement, source);
	statement.specifiers.forEach(function(specifier) {
		var name = specifier.local.name;
		this.scope.renames["$" + name] = undefined;
		this.scope.definitions.push(name);
		switch(specifier.type) {
		case "ImportDefaultSpecifier":
			this.applyPluginsBailResult("import specifier", statement, source, "default", name);
			break;
		case "ImportSpecifier":
			this.applyPluginsBailResult("import specifier", statement, source, specifier.imported.name, name);
			break;
		case "ImportNamespaceSpecifier":
			this.applyPluginsBailResult("import specifier", statement, source, null, name);
			break;
		}
	}, this);
};

Parser.prototype.walkExportNamedDeclaration = function walkExportNamedDeclaration(statement) {
	if(statement.source) {
		var source = statement.source.value;
		this.applyPluginsBailResult("export import", statement, source);
	} else {
		this.applyPluginsBailResult("export", statement);
	}
	if(statement.declaration) {
		if(/Expression$/.test(statement.declaration.type)) {
			throw new Error("Doesn't occur?");
		} else {
			if(!this.applyPluginsBailResult("export declaration", statement, statement.declaration)) {
				var pos = this.scope.definitions.length;
				this.walkStatement(statement.declaration);
				var newDefs = this.scope.definitions.slice(pos);
				newDefs.reverse().forEach(function(def) {
					this.applyPluginsBailResult("export specifier", statement, def, def);
				}, this);
			}
		}
	}
	if(statement.specifiers) {
		statement.specifiers.forEach(function(specifier) {
			switch(specifier.type) {
			case "ExportSpecifier":
				var name = specifier.exported.name;
				if(source)
					this.applyPluginsBailResult("export import specifier", statement, source, specifier.local.name, name);
				else
					this.applyPluginsBailResult("export specifier", statement, specifier.local.name, name);
				break;
			}
		}, this);
	}
};

Parser.prototype.walkExportDefaultDeclaration = function walkExportDefaultDeclaration(statement) {
	this.applyPluginsBailResult("export", statement);
	if(/Expression$/.test(statement.declaration.type)) {
		if(!this.applyPluginsBailResult("export expression", statement, statement.declaration)) {
			this.walkExpression(statement.declaration);
			this.applyPluginsBailResult("export specifier", statement, statement.declaration, "default");
		}
	} else {
		if(!this.applyPluginsBailResult("export declaration", statement, statement.declaration)) {
			var pos = this.scope.definitions.length;
			this.walkStatement(statement.declaration);
			var newDefs = this.scope.definitions.slice(pos);
			newDefs.forEach(function(def) {
				this.applyPluginsBailResult("export specifier", statement, def, "default");
			}, this);
		}
	}
};

Parser.prototype.walkExportAllDeclaration = function walkExportAllDeclaration(statement) {
	var source = statement.source.value;
	this.applyPluginsBailResult("export import", statement, source);
	this.applyPluginsBailResult("export import specifier", statement, source, null, null);
};

Parser.prototype.walkVariableDeclaration = function walkVariableDeclaration(statement) {
	if(statement.declarations)
		this.walkVariableDeclarators(statement.declarations);
};

Parser.prototype.walkSwitchCases = function walkSwitchCases(switchCases) {
	switchCases.forEach(function(switchCase) {
		if(switchCase.test)
			this.walkExpression(switchCase.test);
		this.walkStatements(switchCase.consequent);
	}, this);
};

Parser.prototype.walkCatchClause = function walkCatchClause(catchClause) {
	if(catchClause.guard)
		this.walkExpression(catchClause.guard);
	this.inScope([catchClause.param], function() {
		this.walkStatement(catchClause.body);
	}.bind(this));
};

Parser.prototype.walkVariableDeclarators = function walkVariableDeclarators(declarators) {
	declarators.forEach(function(declarator) {
		switch(declarator.type) {
			case "VariableDeclarator":
				var renameIdentifier = declarator.init && this.getRenameIdentifier(declarator.init);
				if(renameIdentifier && declarator.id.type === "Identifier" && this.applyPluginsBailResult("can-rename " + renameIdentifier, declarator.init)) {
					// renaming with "var a = b;"
					if(!this.applyPluginsBailResult("rename " + renameIdentifier, declarator.init)) {
						this.scope.renames["$" + declarator.id.name] = this.scope.renames["$" + renameIdentifier] || renameIdentifier;
						var idx = this.scope.definitions.indexOf(declarator.id.name);
						if(idx >= 0) this.scope.definitions.splice(idx, 1);
					}
				} else if(declarator.id.type === "Identifier" && !this.applyPluginsBailResult("var " + declarator.id.name, declarator)) {
					this.scope.renames["$" + declarator.id.name] = undefined;
					this.scope.definitions.push(declarator.id.name);
					if(declarator.init)
						this.walkExpression(declarator.init);
				} else {
					this.walkExpression(declarator.id);
					if(declarator.init)
						this.walkExpression(declarator.init);
				}
				break;
		}
	}, this);
};

Parser.prototype.walkExpressions = function walkExpressions(expressions) {
	expressions.forEach(function(expression) {
		if(expression)
			this.walkExpression(expression);
	}, this);
};

Parser.prototype.walkExpression = function walkExpression(expression) {
	if(this["walk" + expression.type])
		return this["walk" + expression.type](expression);
};

Parser.prototype.walkArrayExpression = function walkArrayExpression(expression) {
	if(expression.elements)
		this.walkExpressions(expression.elements);
};

Parser.prototype.walkObjectExpression = function walkObjectExpression(expression) {
	expression.properties.forEach(function(prop) {
		this.walkExpression(prop.value);
	}, this);
};

Parser.prototype.walkFunctionExpression = function walkFunctionExpression(expression) {
	this.inScope(expression.params, function() {
		if(expression.body.type === "BlockStatement")
			this.walkStatement(expression.body);
		else
			this.walkExpression(expression.body);
	}.bind(this));
};

Parser.prototype.walkSequenceExpression = function walkSequenceExpression(expression) {
	if(expression.expressions)
		this.walkExpressions(expression.expressions);
};

Parser.prototype.walkUpdateExpression = function walkUpdateExpression(expression) {
	this.walkExpression(expression.argument);
};

Parser.prototype.walkUnaryExpression = function walkUnaryExpression(expression) {
	if(expression.operator === "typeof") {
		var expr = expression.argument;
		var exprName = [];
		while(expr.type === "MemberExpression" && !expr.computed) {
			exprName.unshift(expr.property.name);
			expr = expr.object;
		}
		if(expr.type === "Identifier" && this.scope.definitions.indexOf(expr.name) === -1) {
			exprName.unshift(this.scope.renames["$" + expr.name] || expr.name);
			exprName = exprName.join(".");
			var result = this.applyPluginsBailResult("typeof " + exprName, expression);
			if(result === true)
				return;
		}
	}
	this.walkExpression(expression.argument);
};

Parser.prototype.walkBinaryExpression =
	Parser.prototype.walkLogicalExpression = function walkLeftRightExpression(expression) {
		this.walkExpression(expression.left);
		this.walkExpression(expression.right);
	};

Parser.prototype.walkAssignmentExpression = function walkAssignmentExpression(expression) {
	var renameIdentifier = this.getRenameIdentifier(expression.right);
	if(expression.left.type === "Identifier" && renameIdentifier && this.applyPluginsBailResult("can-rename " + renameIdentifier, expression.right)) {
		// renaming "a = b;"
		if(!this.applyPluginsBailResult("rename " + renameIdentifier, expression.right)) {
			this.scope.renames["$" + expression.left.name] = renameIdentifier;
			var idx = this.scope.definitions.indexOf(expression.left.name);
			if(idx >= 0) this.scope.definitions.splice(idx, 1);
		}
	} else if(expression.left.type === "Identifier") {
		if(!this.applyPluginsBailResult("assigned " + expression.left.name, expression)) {
			this.walkExpression(expression.right);
		}
		this.scope.renames["$" + expression.left.name] = undefined;
		if(!this.applyPluginsBailResult("assign " + expression.left.name, expression)) {
			this.walkExpression(expression.left);
		}
	} else {
		this.walkExpression(expression.right);
		this.scope.renames["$" + expression.left.name] = undefined;
		this.walkExpression(expression.left);
	}
};

Parser.prototype.walkConditionalExpression = function walkConditionalExpression(expression) {
	var result = this.applyPluginsBailResult("expression ?:", expression);
	if(result === undefined) {
		this.walkExpression(expression.test);
		this.walkExpression(expression.consequent);
		if(expression.alternate)
			this.walkExpression(expression.alternate);
	} else {
		if(result)
			this.walkExpression(expression.consequent);
		else if(expression.alternate)
			this.walkExpression(expression.alternate);
	}
};

Parser.prototype.walkNewExpression = function walkNewExpression(expression) {
	this.walkExpression(expression.callee);
	if(expression.arguments)
		this.walkExpressions(expression.arguments);
};

Parser.prototype.walkCallExpression = function walkCallExpression(expression) {
	function walkIIFE(functionExpression, args) {
		var params = functionExpression.params;
		var args = args.map(function(arg) {
			var renameIdentifier = this.getRenameIdentifier(arg);
			if(renameIdentifier && this.applyPluginsBailResult("can-rename " + renameIdentifier, arg)) {
				if(!this.applyPluginsBailResult("rename " + renameIdentifier, arg))
					return renameIdentifier;
			}
			this.walkExpression(arg);
		}, this);
		this.inScope(params.filter(function(identifier, idx) {
			return !args[idx];
		}), function() {
			args.forEach(function(arg, idx) {
				if(!arg) return;
				if(!params[idx] || params[idx].type !== "Identifier") return;
				this.scope.renames["$" + params[idx].name] = arg;
			}, this);
			if(functionExpression.body.type === "BlockStatement")
				this.walkStatement(functionExpression.body);
			else
				this.walkExpression(functionExpression.body);
		}.bind(this));
	}
	if(expression.callee.type === "MemberExpression" && expression.callee.object.type === "FunctionExpression" && !expression.callee.computed && ["call", "bind"].indexOf(expression.callee.property.name) >= 0 && expression.arguments && expression.arguments.length > 1) {
		// (function(...) { }.call/bind(?, ...))
		walkIIFE.call(this, expression.callee.object, expression.arguments.slice(1));
		this.walkExpression(expression.arguments[0]);
	} else if(expression.callee.type === "FunctionExpression" && expression.arguments) {
		// (function(...) { }(...))
		walkIIFE.call(this, expression.callee, expression.arguments);
	} else {

		var callee = this.evaluateExpression(expression.callee);
		if(callee.isIdentifier()) {
			var result = this.applyPluginsBailResult("call " + callee.identifier, expression);
			if(result === true)
				return;
		}

		if(expression.callee)
			this.walkExpression(expression.callee);
		if(expression.arguments)
			this.walkExpressions(expression.arguments);
	}
};

Parser.prototype.walkMemberExpression = function walkMemberExpression(expression) {
	var expr = expression;
	var exprName = [];
	while(expr.type === "MemberExpression" && !expr.computed) {
		exprName.unshift(expr.property.name);
		expr = expr.object;
	}
	if(expr.type === "Identifier" && this.scope.definitions.indexOf(expr.name) === -1) {
		exprName.unshift(this.scope.renames["$" + expr.name] || expr.name);
		exprName = exprName.join(".");
		var result = this.applyPluginsBailResult("expression " + exprName, expression);
		if(result === true)
			return;
	}
	this.walkExpression(expression.object);
	if(expression.computed === true)
		this.walkExpression(expression.property);
};

Parser.prototype.walkIdentifier = function walkIdentifier(expression) {
	if(this.scope.definitions.indexOf(expression.name) === -1) {
		var result = this.applyPluginsBailResult("expression " + (this.scope.renames["$" + expression.name] || expression.name), expression);
		if(result === true)
			return;
	}
};

Parser.prototype.inScope = function inScope(params, fn) {
	var oldScope = this.scope;
	this.scope = {
		inTry: false,
		definitions: oldScope.definitions.slice(),
		renames: Object.create(oldScope.renames)
	};
	params.forEach(function(param) {
		if(typeof param !== "string") {
			if(param.type !== "Identifier")
				return;
			param = param.name;
		}
		this.scope.renames["$" + param] = undefined;
		this.scope.definitions.push(param);
	}, this);
	fn();
	this.scope = oldScope;
};

Parser.prototype.evaluateExpression = function evaluateExpression(expression) {
	var result = this.applyPluginsBailResult("evaluate " + expression.type, expression);
	if(result !== undefined)
		return result;
	return new BasicEvaluatedExpression().setRange(expression.range);
};

Parser.prototype.parseString = function parseString(expression) {
	switch(expression.type) {
		case "BinaryExpression":
			if(expression.operator === "+")
				return this.parseString(expression.left) + this.parseString(expression.right);
			break;
		case "Literal":
			return expression.value + "";
	}
	throw new Error(expression.type + " is not supported as parameter for require");
};

Parser.prototype.parseCalculatedString = function parseCalculatedString(expression) {
	switch(expression.type) {
		case "BinaryExpression":
			if(expression.operator === "+") {
				var left = this.parseCalculatedString(expression.left);
				var right = this.parseCalculatedString(expression.right);
				if(left.code) {
					return {
						range: left.range,
						value: left.value,
						code: true
					};
				} else if(right.code) {
					return {
						range: [left.range[0], right.range ? right.range[1] : left.range[1]],
						value: left.value + right.value,
						code: true
					};
				} else {
					return {
						range: [left.range[0], right.range[1]],
						value: left.value + right.value
					};
				}
			}
			break;
		case "ConditionalExpression":
			var consequent = this.parseCalculatedString(expression.consequent);
			var alternate = this.parseCalculatedString(expression.alternate);
			var items = [];
			if(consequent.conditional)
				Array.prototype.push.apply(items, consequent.conditional);
			else if(!consequent.code)
				items.push(consequent);
			else break;
			if(alternate.conditional)
				Array.prototype.push.apply(items, alternate.conditional);
			else if(!alternate.code)
				items.push(alternate);
			else break;
			return {
				value: "",
				code: true,
				conditional: items
			};
		case "Literal":
			return {
				range: expression.range,
				value: expression.value + ""
			};
	}
	return {
		value: "",
		code: true
	};
};

["parseString", "parseCalculatedString"].forEach(function(fn) {
	Parser.prototype[fn + "Array"] = function parseXXXArray(expression) {
		switch(expression.type) {
			case "ArrayExpression":
				var arr = [];
				if(expression.elements)
					expression.elements.forEach(function(expr) {
						arr.push(this[fn](expr));
					}, this);
				return arr;
		}
		return [this[fn](expression)];
	};
});

Parser.prototype.parse = function parse(source, initialState) {
<<<<<<< HEAD
	var ast = acorn.parse(source, {ranges: true, locations: true, ecmaVersion: 6, sourceType: "module"});
=======
	var ast = esprima.parse(source, {
		range: true,
		loc: true,
		raw: true
	});
>>>>>>> 5cd6e7d0
	if(!ast || typeof ast !== "object")
		throw new Error("Source couldn't be parsed");
	var oldScope = this.scope;
	var oldState = this.state;
	this.scope = {
		inTry: false,
		definitions: [],
		renames: {}
	};
	var state = this.state = initialState || {};
	if(this.applyPluginsBailResult("program", ast) === undefined)
		this.walkStatements(ast.body);
	this.scope = oldScope;
	this.state = oldState;
	return state;
};

Parser.prototype.evaluate = function evaluate(source) {
<<<<<<< HEAD
	var ast = acorn.parse("(" + source + ")", {ranges: true, locations: true, ecmaVersion: 6, sourceType: "module"});
=======
	var ast = esprima.parse("(" + source + ")", {
		range: true,
		loc: true,
		raw: true
	});
>>>>>>> 5cd6e7d0
	if(!ast || typeof ast !== "object" || ast.type !== "Program")
		throw new Error("evaluate: Source couldn't be parsed");
	if(ast.body.length !== 1 || ast.body[0].type !== "ExpressionStatement")
		throw new Error("evaluate: Source is not a expression");
	return this.evaluateExpression(ast.body[0].expression);
};<|MERGE_RESOLUTION|>--- conflicted
+++ resolved
@@ -467,15 +467,15 @@
 		this.scope.renames["$" + name] = undefined;
 		this.scope.definitions.push(name);
 		switch(specifier.type) {
-		case "ImportDefaultSpecifier":
-			this.applyPluginsBailResult("import specifier", statement, source, "default", name);
-			break;
-		case "ImportSpecifier":
-			this.applyPluginsBailResult("import specifier", statement, source, specifier.imported.name, name);
-			break;
-		case "ImportNamespaceSpecifier":
-			this.applyPluginsBailResult("import specifier", statement, source, null, name);
-			break;
+			case "ImportDefaultSpecifier":
+				this.applyPluginsBailResult("import specifier", statement, source, "default", name);
+				break;
+			case "ImportSpecifier":
+				this.applyPluginsBailResult("import specifier", statement, source, specifier.imported.name, name);
+				break;
+			case "ImportNamespaceSpecifier":
+				this.applyPluginsBailResult("import specifier", statement, source, null, name);
+				break;
 		}
 	}, this);
 };
@@ -504,13 +504,13 @@
 	if(statement.specifiers) {
 		statement.specifiers.forEach(function(specifier) {
 			switch(specifier.type) {
-			case "ExportSpecifier":
-				var name = specifier.exported.name;
-				if(source)
-					this.applyPluginsBailResult("export import specifier", statement, source, specifier.local.name, name);
-				else
-					this.applyPluginsBailResult("export specifier", statement, specifier.local.name, name);
-				break;
+				case "ExportSpecifier":
+					var name = specifier.exported.name;
+					if(source)
+						this.applyPluginsBailResult("export import specifier", statement, source, specifier.local.name, name);
+					else
+						this.applyPluginsBailResult("export specifier", statement, specifier.local.name, name);
+					break;
 			}
 		}, this);
 	}
@@ -887,15 +887,12 @@
 });
 
 Parser.prototype.parse = function parse(source, initialState) {
-<<<<<<< HEAD
-	var ast = acorn.parse(source, {ranges: true, locations: true, ecmaVersion: 6, sourceType: "module"});
-=======
-	var ast = esprima.parse(source, {
-		range: true,
-		loc: true,
-		raw: true
-	});
->>>>>>> 5cd6e7d0
+	var ast = acorn.parse(source, {
+		ranges: true,
+		locations: true,
+		ecmaVersion: 6,
+		sourceType: "module"
+	});
 	if(!ast || typeof ast !== "object")
 		throw new Error("Source couldn't be parsed");
 	var oldScope = this.scope;
@@ -914,15 +911,12 @@
 };
 
 Parser.prototype.evaluate = function evaluate(source) {
-<<<<<<< HEAD
-	var ast = acorn.parse("(" + source + ")", {ranges: true, locations: true, ecmaVersion: 6, sourceType: "module"});
-=======
-	var ast = esprima.parse("(" + source + ")", {
-		range: true,
-		loc: true,
-		raw: true
-	});
->>>>>>> 5cd6e7d0
+	var ast = acorn.parse("(" + source + ")", {
+		ranges: true,
+		locations: true,
+		ecmaVersion: 6,
+		sourceType: "module"
+	});
 	if(!ast || typeof ast !== "object" || ast.type !== "Program")
 		throw new Error("evaluate: Source couldn't be parsed");
 	if(ast.body.length !== 1 || ast.body[0].type !== "ExpressionStatement")
