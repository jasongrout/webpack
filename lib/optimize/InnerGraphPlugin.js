--- conflicted
+++ resolved
@@ -120,28 +120,9 @@
 					parser.hooks.finish.tap("InnerGraphPlugin", () => {
 						if (!InnerGraph.isEnabled(parser.state)) return;
 
-<<<<<<< HEAD
+						logger.time("infer dependency usage");
 						InnerGraph.inferDependencyUsage(parser.state);
-=======
-						logger.time("infer dependency usage");
-						for (const [dependency, usage] of InnerGraph.inferDependencyUsage(
-							parser.state
-						)) {
-							const dep = /** @type {Dependency & { usedByExports: boolean | Set<string> }} */ (dependency);
-							switch (usage) {
-								case undefined:
-									dep.usedByExports = false;
-									break;
-								case true:
-									dep.usedByExports = true;
-									break;
-								default:
-									dep.usedByExports = usage;
-									break;
-							}
-						}
 						logger.timeAggregate("infer dependency usage");
->>>>>>> cdc83685
 					});
 					/** @type {WeakMap<{}, TopLevelSymbol>} */
 					const statementWithTopLevelSymbol = new WeakMap();
