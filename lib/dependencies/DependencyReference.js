--- conflicted
+++ resolved
@@ -12,10 +12,6 @@
 	 * @param {Module} module module there reference comes from
 	 * @param {string[]|boolean} importedNames imported names or boolean
 	 * @param {boolean} weak is weak reference or not
-<<<<<<< HEAD
-	 * @memberof DependencyReference
-=======
->>>>>>> da823fc5
 	 */
 	constructor(module, importedNames, weak) {
 		this.module = module;
