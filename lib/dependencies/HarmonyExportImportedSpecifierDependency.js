/*
	MIT License http://www.opensource.org/licenses/mit-license.php
	Author Tobias Koppers @sokra
*/
"use strict";
<<<<<<< HEAD
const HarmonyImportDependency = require("./HarmonyImportDependency");
const HarmonyModulesHelpers = require("./HarmonyModulesHelpers");
const Template = require("../Template");

class HarmonyExportImportedSpecifierDependency extends HarmonyImportDependency {
	constructor(request, originModule, sourceOrder, parserScope, id, name) {
		super(request, originModule, sourceOrder, parserScope);
=======
const NullDependency = require("./NullDependency");

class HarmonyExportImportedSpecifierDependency extends NullDependency {
	constructor(originModule, importDependency, importedVar, id, name, activeExports, otherStarExports) {
		super();
		this.originModule = originModule;
		this.importDependency = importDependency;
		this.importedVar = importedVar;
>>>>>>> 457bf801
		this.id = id;
		this.name = name;
		this.activeExports = activeExports;
		this.otherStarExports = otherStarExports;
	}

	get type() {
		return "harmony export imported specifier";
	}

	getMode(ignoreUnused) {
		const name = this.name;
		const id = this.id;
		const used = this.originModule.isUsed(name);
<<<<<<< HEAD
		const active = HarmonyModulesHelpers.isActive(this.originModule, this);
		const importedModule = this.module;

		if(!importedModule) {
			return {
				type: "missing",
				userRequest: this.userRequest
			};
		}
=======
		const importedModule = this.importDependency.module;

		if(!importedModule || !used || !this.originModule.usedExports) return null;
>>>>>>> 457bf801

		if(!active) {
			return {
				type: "inactive",
				name: name || "*"
			};
		}

		if(!ignoreUnused && (!used || !this.originModule.usedExports)) {
			return {
				type: "unused",
				name: name || "*"
			};
		}

		const isNotAHarmonyModule = importedModule.meta && !importedModule.meta.harmonyModule;
		if(name && id === "default" && isNotAHarmonyModule) {
			return {
				type: "reexport-non-harmony-default",
				module: importedModule,
				name
			};
		}

		if(name) {
			// export { name as name }
			if(id) {
				return {
					type: "safe-reexport",
					module: importedModule,
					map: new Map([
						[name, id]
					])
				};
			}

			// export { * as name }
			return {
				type: "reexport-namespace-object",
				module: importedModule,
				name
			};
		}

		const hasUsedExports = Array.isArray(this.originModule.usedExports);
		const hasProvidedExports = Array.isArray(importedModule.providedExports);
		const activeFromOtherStarExports = this._discoverActiveExportsFromOtherStartExports();

		// export *
		if(hasUsedExports) {
			// reexport * with known used exports
<<<<<<< HEAD
			var activeExports = HarmonyModulesHelpers.getActiveExports(this.originModule, this);
			if(hasProvidedExports) {
				const map = new Map(this.originModule.usedExports.filter((id) => {
					const notInActiveExports = activeExports.indexOf(id) < 0;
					const notDefault = id !== "default";
					const inProvidedExports = importedModule.providedExports.indexOf(id) >= 0;
					return notInActiveExports && notDefault && inProvidedExports;
				}).map(item => [item, item]));

				if(map.size === 0) {
					return {
						type: "empty-star"
					};
				}

				return {
					type: "safe-reexport",
					module: importedModule,
					map
				};
			}

			const map = new Map(this.originModule.usedExports.filter(id => {
				const notInActiveExports = activeExports.indexOf(id) < 0;
				const notDefault = id !== "default";
				return notInActiveExports && notDefault;
			}).map(item => [item, item]));

			if(map.size === 0) {
				return {
					type: "empty-star"
				};
			}
=======
			const importedNames = this.originModule.usedExports.filter(id => {
				if(id === "default") return false;
				if(this.activeExports.has(id)) return false;
				if(activeFromOtherStarExports.has(id)) return false;
				if(hasProvidedExports && importedModule.providedExports.indexOf(id) < 0) return false;

				return true;
			});
>>>>>>> 457bf801

			return {
				type: "checked-reexport",
				module: importedModule,
				map
			};
		}

		if(hasProvidedExports) {
			const map = new Map(importedModule.providedExports
				.filter(id => id !== "default")
				.map(item => [item, item])
			);

			if(map.size === 0) {
				return {
					type: "empty-star"
				};
			}

			return {
				type: "safe-reexport",
				module: importedModule,
<<<<<<< HEAD
				map
=======
				importedNames: importedModule.providedExports.filter(id => {
					if(id === "default") return false;
					if(this.activeExports.has(id)) return false;
					if(activeFromOtherStarExports.has(id)) return false;

					return true;
				})
>>>>>>> 457bf801
			};
		}

		return {
			type: "dynamic-reexport",
			module: importedModule
		};
	}

<<<<<<< HEAD
	getReference() {
		const mode = this.getMode();

		switch(mode.type) {
			case "missing":
			case "unused":
			case "inactive":
			case "empty-star":
				return null;

			case "reexport-non-harmony-default":
				return {
					module: mode.module,
					importedNames: ["default"]
				};

			case "reexport-namespace-object":
				return {
					module: mode.module,
					importedNames: true
				};

			case "safe-reexport":
			case "checked-reexport":
				return {
					module: mode.module,
					importedNames: Array.from(mode.map.values())
				};

			case "dynamic-reexport":
				return {
					module: mode.module,
					importedNames: true
				};

			default:
				throw new Error(`Unknown mode ${mode.type}`);
		}
=======
	_discoverActiveExportsFromOtherStartExports() {
		if(!this.otherStarExports)
			return new Set();
		const result = new Set();
		// try to learn impossible exports from other star exports with provided exports
		for(const otherStarExport of this.otherStarExports) {
			const otherImportedModule = otherStarExport.importDependency.module;
			if(Array.isArray(otherImportedModule.providedExports)) {
				for(const exportName of otherImportedModule.providedExports)
					result.add(exportName);
			}
		}
		return result;
>>>>>>> 457bf801
	}

	getExports() {
		if(this.name) {
			return {
				exports: [this.name]
			};
		}

		const importedModule = this.module;

		if(!importedModule) {
			// no imported module available
			return {
				exports: null
			};
		}

		if(Array.isArray(importedModule.providedExports)) {
			return {
				exports: importedModule.providedExports.filter(id => id !== "default"),
				dependencies: [importedModule]
			};
		}

		if(importedModule.providedExports) {
			return {
				exports: true
			};
		}

		return {
			exports: null,
			dependencies: [importedModule]
		};
	}

<<<<<<< HEAD
	describeHarmonyExport() {
		const importedModule = this.module;
		if(!this.name && importedModule && Array.isArray(importedModule.providedExports)) {
			// for a star export and when we know which exports are provided, we can tell so
			return {
				exportedName: importedModule.providedExports,
				precedence: 3
			};
		}

		return {
			exportedName: this.name,
			precedence: this.name ? 2 : 3
		};
	}

=======
>>>>>>> 457bf801
	updateHash(hash) {
		super.updateHash(hash);
		const hashValue = this.getHashValue(this.module);
		hash.update(hashValue);
	}

	getHashValue(importedModule) {
		if(!importedModule) {
			return "";
		}

		const stringifiedUsedExport = JSON.stringify(importedModule.usedExports);
		const stringifiedProvidedExport = JSON.stringify(importedModule.providedExports);
		return importedModule.used + stringifiedUsedExport + stringifiedProvidedExport;
	}
}

module.exports = HarmonyExportImportedSpecifierDependency;

HarmonyExportImportedSpecifierDependency.Template = class HarmonyExportImportedSpecifierDependencyTemplate extends HarmonyImportDependency.Template {
	harmonyInit(dep, source, outputOptions, requestShortener, dependencyTemplates) {
		super.harmonyInit(dep, source, outputOptions, requestShortener, dependencyTemplates);
		const importVar = dep.getImportVar(requestShortener);
		const content = this.getContent(dep, importVar);
		source.insert(-1, content);
	}

	getHarmonyInitOrder(dep) {
		const used = dep.originModule.isUsed(dep.name);
<<<<<<< HEAD
		if(!used) return NaN;
		if(!dep.name) {
			const importedModule = dep.module;

			if(Array.isArray(dep.originModule.usedExports)) {
				// we know which exports are used

				const activeExports = HarmonyModulesHelpers.getActiveExports(dep.originModule, dep);
				const unused = dep.originModule.usedExports.every(function(id) {
					if(id === "default") return true;
					if(activeExports.indexOf(id) >= 0) return true;
					if(importedModule.isProvided(id) === false) return true;
					return false;
				});
				if(unused) return NaN;

			} else if(dep.originModule.usedExports && importedModule && Array.isArray(importedModule.providedExports)) {
				// not sure which exports are used, but we know which are provided

				const activeExports = HarmonyModulesHelpers.getActiveExports(dep.originModule, dep);
				const unused = importedModule.providedExports.every(function(id) {
					if(id === "default") return true;
					if(activeExports.indexOf(id) >= 0) return true;
					return false;
				});
				if(unused) return NaN;
=======
		const importedModule = dep.importDependency.module;
		const importsExportsUnknown = !importedModule || !Array.isArray(importedModule.providedExports);

		const getReexportStatement = this.reexportStatementCreator(dep.originModule, importsExportsUnknown, name);

		// we want to rexport something, but the export isn't used
		if(!used) {
			return "/* unused harmony reexport " + dep.name + " */\n";
		}

		// we want to reexport the default export from a non-hamory module
		const isNotAHarmonyModule = !(importedModule && (!importedModule.meta || importedModule.meta.harmonyModule));
		if(dep.name && dep.id === "default" && isNotAHarmonyModule) {
			return "/* harmony reexport (default from non-hamory) */ " + getReexportStatement(JSON.stringify(used), null);
		}

		// we want to reexport a key as new key
		if(dep.name && dep.id) {
			var idUsed = importedModule && importedModule.isUsed(dep.id);
			return "/* harmony reexport (binding) */ " + getReexportStatement(JSON.stringify(used), JSON.stringify(idUsed));
		}

		// we want to reexport the module object as named export
		if(dep.name) {
			return "/* harmony reexport (module object) */ " + getReexportStatement(JSON.stringify(used), "");
		}

		const hasProvidedExports = Array.isArray(importedModule.providedExports);

		const activeFromOtherStarExports = dep._discoverActiveExportsFromOtherStartExports();

		// we know which exports are used
		if(Array.isArray(dep.originModule.usedExports)) {
			const items = dep.originModule.usedExports.map(id => {
				if(id === "default") return;
				if(dep.activeExports.has(id)) return;
				if(importedModule.isProvided(id) === false) return;
				if(activeFromOtherStarExports.has(id)) return;
				var exportUsed = dep.originModule.isUsed(id);
				var idUsed = importedModule && importedModule.isUsed(id);
				return [exportUsed, idUsed];
			}).filter(Boolean);

			if(items.length === 0) {
				return "/* unused harmony namespace reexport */\n";
>>>>>>> 457bf801
			}
		}
		return super.getHarmonyInitOrder(dep);
	}

<<<<<<< HEAD
	getContent(dep, name) {
		const mode = dep.getMode();
		const module = dep.originModule;
		const importedModule = dep.module;
		const importVar = dep.getImportVar();

		switch(mode.type) {
			case "missing":
				return `throw new Error(${JSON.stringify(`Cannot find module '${mode.userRequest}'`)});\n`;

			case "unused":
				return `${Template.toNormalComment(`unused harmony reexport ${mode.name}`)}\n`;

			case "inactive":
				return `${Template.toNormalComment(`inactive harmony reexport ${mode.name}`)}\n`;

			case "reexport-non-harmony-default":
				return "/* harmony reexport (default from non-hamory) */ " + this.getReexportStatement(module, module.isUsed(mode.name), importVar, null);

			case "reexport-namespace-object":
				return "/* harmony reexport (module object) */ " + this.getReexportStatement(module, module.isUsed(mode.name), importVar, "");

			case "empty-star":
				return "/* empty/unused harmony star reexport */";

			case "safe-reexport":
				return Array.from(mode.map.entries()).map(item => {
					return "/* harmony reexport (safe) */ " + this.getReexportStatement(module, module.isUsed(item[0]), importVar, importedModule.isUsed(item[1])) + "\n";
				}).join("");

			case "checked-reexport":
				return Array.from(mode.map.entries()).map(item => {
					return "/* harmony reexport (checked) */ " + this.getConditionalReexportStatement(module, item[0], importVar, item[1]) + "\n";
				}).join("");

			case "dynamic-reexport":
				{
					const activeExports = HarmonyModulesHelpers.getActiveExports(module, dep);
					let content = "/* harmony reexport (unknown) */ for(var __WEBPACK_IMPORT_KEY__ in " + importVar + ") ";

					// Filter out exports which are defined by other exports
					// and filter out default export because it cannot be reexported with *
					if(activeExports.length > 0)
						content += "if(" + JSON.stringify(activeExports.concat("default")) + ".indexOf(__WEBPACK_IMPORT_KEY__) < 0) ";
					else
						content += "if(__WEBPACK_IMPORT_KEY__ !== 'default') ";
					const exportsName = dep.originModule.exportsArgument || "exports";
					return content + `(function(key) { __webpack_require__.d(${exportsName}, key, function() { return ${name}[key]; }) }(__WEBPACK_IMPORT_KEY__));\n`;
				}

			default:
				throw new Error(`Unknown mode ${mode.type}`);
=======
		// not sure which exports are used, but we know which are provided
		if(dep.originModule.usedExports && importedModule && hasProvidedExports) {
			const items = importedModule.providedExports.map(id => {
				if(id === "default") return;
				if(dep.activeExports.has(id)) return;
				if(activeFromOtherStarExports.has(id)) return;
				var exportUsed = dep.originModule.isUsed(id);
				var idUsed = importedModule && importedModule.isUsed(id);
				return [exportUsed, idUsed];
			}).filter(Boolean);

			if(items.length === 0) {
				return "/* empty harmony namespace reexport */\n";
			}

			return items.map(function(item) {
				return "/* harmony namespace reexport (by provided) */ " + getReexportStatement(JSON.stringify(item[0]), JSON.stringify(item[1]));
			}).join("");
		}

		// not sure which exports are used and provided
		if(dep.originModule.usedExports) {
			const activeExports = Array.from(dep.activeExports).concat(Array.from(activeFromOtherStarExports));
			let content = "/* harmony namespace reexport (unknown) */ for(var __WEBPACK_IMPORT_KEY__ in " + name + ") ";

			// Filter out exports which are defined by other exports
			// and filter out default export because it cannot be reexported with *
			if(activeExports.length > 0)
				content += "if(" + JSON.stringify(activeExports.concat("default")) + ".indexOf(__WEBPACK_IMPORT_KEY__) < 0) ";
			else
				content += "if(__WEBPACK_IMPORT_KEY__ !== 'default') ";
			const exportsName = dep.originModule.exportsArgument || "exports";
			return content + `(function(key) { __webpack_require__.d(${exportsName}, key, function() { return ${name}[key]; }) }(__WEBPACK_IMPORT_KEY__));\n`;
>>>>>>> 457bf801
		}
	}

	getReexportStatement(module, key, name, valueKey) {
		const exportsName = module.exportsArgument || "exports";
		const returnValue = this.getReturnValue(valueKey);
		return `__webpack_require__.d(${exportsName}, ${JSON.stringify(key)}, function() { return ${name}${returnValue}; });\n`;
	}

	getConditionalReexportStatement(module, key, name, valueKey) {
		const exportsName = module.exportsArgument || "exports";
		const returnValue = this.getReturnValue(valueKey);
		return `if(__webpack_require__.o(${name}, ${JSON.stringify(valueKey)})) __webpack_require__.d(${exportsName}, ${JSON.stringify(key)}, function() { return ${name}${returnValue}; });\n`;
	}

	getReturnValue(valueKey) {
		if(valueKey === null) {
			return "_default.a";
		}

		return valueKey && "[" + JSON.stringify(valueKey) + "]";
	}
};<|MERGE_RESOLUTION|>--- conflicted
+++ resolved
@@ -3,24 +3,12 @@
 	Author Tobias Koppers @sokra
 */
 "use strict";
-<<<<<<< HEAD
 const HarmonyImportDependency = require("./HarmonyImportDependency");
-const HarmonyModulesHelpers = require("./HarmonyModulesHelpers");
 const Template = require("../Template");
 
 class HarmonyExportImportedSpecifierDependency extends HarmonyImportDependency {
-	constructor(request, originModule, sourceOrder, parserScope, id, name) {
+	constructor(request, originModule, sourceOrder, parserScope, id, name, activeExports, otherStarExports) {
 		super(request, originModule, sourceOrder, parserScope);
-=======
-const NullDependency = require("./NullDependency");
-
-class HarmonyExportImportedSpecifierDependency extends NullDependency {
-	constructor(originModule, importDependency, importedVar, id, name, activeExports, otherStarExports) {
-		super();
-		this.originModule = originModule;
-		this.importDependency = importDependency;
-		this.importedVar = importedVar;
->>>>>>> 457bf801
 		this.id = id;
 		this.name = name;
 		this.activeExports = activeExports;
@@ -35,26 +23,12 @@
 		const name = this.name;
 		const id = this.id;
 		const used = this.originModule.isUsed(name);
-<<<<<<< HEAD
-		const active = HarmonyModulesHelpers.isActive(this.originModule, this);
 		const importedModule = this.module;
 
 		if(!importedModule) {
 			return {
 				type: "missing",
 				userRequest: this.userRequest
-			};
-		}
-=======
-		const importedModule = this.importDependency.module;
-
-		if(!importedModule || !used || !this.originModule.usedExports) return null;
->>>>>>> 457bf801
-
-		if(!active) {
-			return {
-				type: "inactive",
-				name: name || "*"
 			};
 		}
 
@@ -101,14 +75,14 @@
 		// export *
 		if(hasUsedExports) {
 			// reexport * with known used exports
-<<<<<<< HEAD
-			var activeExports = HarmonyModulesHelpers.getActiveExports(this.originModule, this);
 			if(hasProvidedExports) {
 				const map = new Map(this.originModule.usedExports.filter((id) => {
-					const notInActiveExports = activeExports.indexOf(id) < 0;
-					const notDefault = id !== "default";
-					const inProvidedExports = importedModule.providedExports.indexOf(id) >= 0;
-					return notInActiveExports && notDefault && inProvidedExports;
+					if(id === "default") return false;
+					if(this.activeExports.has(id)) return false;
+					if(activeFromOtherStarExports.has(id)) return false;
+					if(importedModule.providedExports.indexOf(id) < 0) return false;
+
+					return true;
 				}).map(item => [item, item]));
 
 				if(map.size === 0) {
@@ -125,26 +99,18 @@
 			}
 
 			const map = new Map(this.originModule.usedExports.filter(id => {
-				const notInActiveExports = activeExports.indexOf(id) < 0;
-				const notDefault = id !== "default";
-				return notInActiveExports && notDefault;
-			}).map(item => [item, item]));
-
-			if(map.size === 0) {
-				return {
-					type: "empty-star"
-				};
-			}
-=======
-			const importedNames = this.originModule.usedExports.filter(id => {
 				if(id === "default") return false;
 				if(this.activeExports.has(id)) return false;
 				if(activeFromOtherStarExports.has(id)) return false;
-				if(hasProvidedExports && importedModule.providedExports.indexOf(id) < 0) return false;
 
 				return true;
-			});
->>>>>>> 457bf801
+			}).map(item => [item, item]));
+
+			if(map.size === 0) {
+				return {
+					type: "empty-star"
+				};
+			}
 
 			return {
 				type: "checked-reexport",
@@ -155,30 +121,26 @@
 
 		if(hasProvidedExports) {
 			const map = new Map(importedModule.providedExports
-				.filter(id => id !== "default")
-				.map(item => [item, item])
-			);
-
-			if(map.size === 0) {
-				return {
-					type: "empty-star"
-				};
-			}
-
-			return {
-				type: "safe-reexport",
-				module: importedModule,
-<<<<<<< HEAD
-				map
-=======
-				importedNames: importedModule.providedExports.filter(id => {
+				.filter(id => {
 					if(id === "default") return false;
 					if(this.activeExports.has(id)) return false;
 					if(activeFromOtherStarExports.has(id)) return false;
 
 					return true;
 				})
->>>>>>> 457bf801
+				.map(item => [item, item])
+			);
+
+			if(map.size === 0) {
+				return {
+					type: "empty-star"
+				};
+			}
+
+			return {
+				type: "safe-reexport",
+				module: importedModule,
+				map
 			};
 		}
 
@@ -188,14 +150,12 @@
 		};
 	}
 
-<<<<<<< HEAD
 	getReference() {
 		const mode = this.getMode();
 
 		switch(mode.type) {
 			case "missing":
 			case "unused":
-			case "inactive":
 			case "empty-star":
 				return null;
 
@@ -227,21 +187,21 @@
 			default:
 				throw new Error(`Unknown mode ${mode.type}`);
 		}
-=======
+	}
+
 	_discoverActiveExportsFromOtherStartExports() {
 		if(!this.otherStarExports)
 			return new Set();
 		const result = new Set();
 		// try to learn impossible exports from other star exports with provided exports
 		for(const otherStarExport of this.otherStarExports) {
-			const otherImportedModule = otherStarExport.importDependency.module;
+			const otherImportedModule = otherStarExport.module;
 			if(Array.isArray(otherImportedModule.providedExports)) {
 				for(const exportName of otherImportedModule.providedExports)
 					result.add(exportName);
 			}
 		}
 		return result;
->>>>>>> 457bf801
 	}
 
 	getExports() {
@@ -279,25 +239,6 @@
 		};
 	}
 
-<<<<<<< HEAD
-	describeHarmonyExport() {
-		const importedModule = this.module;
-		if(!this.name && importedModule && Array.isArray(importedModule.providedExports)) {
-			// for a star export and when we know which exports are provided, we can tell so
-			return {
-				exportedName: importedModule.providedExports,
-				precedence: 3
-			};
-		}
-
-		return {
-			exportedName: this.name,
-			precedence: this.name ? 2 : 3
-		};
-	}
-
-=======
->>>>>>> 457bf801
 	updateHash(hash) {
 		super.updateHash(hash);
 		const hashValue = this.getHashValue(this.module);
@@ -327,7 +268,6 @@
 
 	getHarmonyInitOrder(dep) {
 		const used = dep.originModule.isUsed(dep.name);
-<<<<<<< HEAD
 		if(!used) return NaN;
 		if(!dep.name) {
 			const importedModule = dep.module;
@@ -335,10 +275,9 @@
 			if(Array.isArray(dep.originModule.usedExports)) {
 				// we know which exports are used
 
-				const activeExports = HarmonyModulesHelpers.getActiveExports(dep.originModule, dep);
 				const unused = dep.originModule.usedExports.every(function(id) {
 					if(id === "default") return true;
-					if(activeExports.indexOf(id) >= 0) return true;
+					if(dep.activeExports.has(id)) return true;
 					if(importedModule.isProvided(id) === false) return true;
 					return false;
 				});
@@ -347,66 +286,17 @@
 			} else if(dep.originModule.usedExports && importedModule && Array.isArray(importedModule.providedExports)) {
 				// not sure which exports are used, but we know which are provided
 
-				const activeExports = HarmonyModulesHelpers.getActiveExports(dep.originModule, dep);
 				const unused = importedModule.providedExports.every(function(id) {
 					if(id === "default") return true;
-					if(activeExports.indexOf(id) >= 0) return true;
+					if(dep.activeExports.has(id)) return true;
 					return false;
 				});
 				if(unused) return NaN;
-=======
-		const importedModule = dep.importDependency.module;
-		const importsExportsUnknown = !importedModule || !Array.isArray(importedModule.providedExports);
-
-		const getReexportStatement = this.reexportStatementCreator(dep.originModule, importsExportsUnknown, name);
-
-		// we want to rexport something, but the export isn't used
-		if(!used) {
-			return "/* unused harmony reexport " + dep.name + " */\n";
-		}
-
-		// we want to reexport the default export from a non-hamory module
-		const isNotAHarmonyModule = !(importedModule && (!importedModule.meta || importedModule.meta.harmonyModule));
-		if(dep.name && dep.id === "default" && isNotAHarmonyModule) {
-			return "/* harmony reexport (default from non-hamory) */ " + getReexportStatement(JSON.stringify(used), null);
-		}
-
-		// we want to reexport a key as new key
-		if(dep.name && dep.id) {
-			var idUsed = importedModule && importedModule.isUsed(dep.id);
-			return "/* harmony reexport (binding) */ " + getReexportStatement(JSON.stringify(used), JSON.stringify(idUsed));
-		}
-
-		// we want to reexport the module object as named export
-		if(dep.name) {
-			return "/* harmony reexport (module object) */ " + getReexportStatement(JSON.stringify(used), "");
-		}
-
-		const hasProvidedExports = Array.isArray(importedModule.providedExports);
-
-		const activeFromOtherStarExports = dep._discoverActiveExportsFromOtherStartExports();
-
-		// we know which exports are used
-		if(Array.isArray(dep.originModule.usedExports)) {
-			const items = dep.originModule.usedExports.map(id => {
-				if(id === "default") return;
-				if(dep.activeExports.has(id)) return;
-				if(importedModule.isProvided(id) === false) return;
-				if(activeFromOtherStarExports.has(id)) return;
-				var exportUsed = dep.originModule.isUsed(id);
-				var idUsed = importedModule && importedModule.isUsed(id);
-				return [exportUsed, idUsed];
-			}).filter(Boolean);
-
-			if(items.length === 0) {
-				return "/* unused harmony namespace reexport */\n";
->>>>>>> 457bf801
 			}
 		}
 		return super.getHarmonyInitOrder(dep);
 	}
 
-<<<<<<< HEAD
 	getContent(dep, name) {
 		const mode = dep.getMode();
 		const module = dep.originModule;
@@ -420,9 +310,6 @@
 			case "unused":
 				return `${Template.toNormalComment(`unused harmony reexport ${mode.name}`)}\n`;
 
-			case "inactive":
-				return `${Template.toNormalComment(`inactive harmony reexport ${mode.name}`)}\n`;
-
 			case "reexport-non-harmony-default":
 				return "/* harmony reexport (default from non-hamory) */ " + this.getReexportStatement(module, module.isUsed(mode.name), importVar, null);
 
@@ -444,7 +331,7 @@
 
 			case "dynamic-reexport":
 				{
-					const activeExports = HarmonyModulesHelpers.getActiveExports(module, dep);
+					const activeExports = Array.from(dep.activeExports).concat(dep._discoverActiveExportsFromOtherStartExports());
 					let content = "/* harmony reexport (unknown) */ for(var __WEBPACK_IMPORT_KEY__ in " + importVar + ") ";
 
 					// Filter out exports which are defined by other exports
@@ -459,41 +346,6 @@
 
 			default:
 				throw new Error(`Unknown mode ${mode.type}`);
-=======
-		// not sure which exports are used, but we know which are provided
-		if(dep.originModule.usedExports && importedModule && hasProvidedExports) {
-			const items = importedModule.providedExports.map(id => {
-				if(id === "default") return;
-				if(dep.activeExports.has(id)) return;
-				if(activeFromOtherStarExports.has(id)) return;
-				var exportUsed = dep.originModule.isUsed(id);
-				var idUsed = importedModule && importedModule.isUsed(id);
-				return [exportUsed, idUsed];
-			}).filter(Boolean);
-
-			if(items.length === 0) {
-				return "/* empty harmony namespace reexport */\n";
-			}
-
-			return items.map(function(item) {
-				return "/* harmony namespace reexport (by provided) */ " + getReexportStatement(JSON.stringify(item[0]), JSON.stringify(item[1]));
-			}).join("");
-		}
-
-		// not sure which exports are used and provided
-		if(dep.originModule.usedExports) {
-			const activeExports = Array.from(dep.activeExports).concat(Array.from(activeFromOtherStarExports));
-			let content = "/* harmony namespace reexport (unknown) */ for(var __WEBPACK_IMPORT_KEY__ in " + name + ") ";
-
-			// Filter out exports which are defined by other exports
-			// and filter out default export because it cannot be reexported with *
-			if(activeExports.length > 0)
-				content += "if(" + JSON.stringify(activeExports.concat("default")) + ".indexOf(__WEBPACK_IMPORT_KEY__) < 0) ";
-			else
-				content += "if(__WEBPACK_IMPORT_KEY__ !== 'default') ";
-			const exportsName = dep.originModule.exportsArgument || "exports";
-			return content + `(function(key) { __webpack_require__.d(${exportsName}, key, function() { return ${name}[key]; }) }(__WEBPACK_IMPORT_KEY__));\n`;
->>>>>>> 457bf801
 		}
 	}
 
