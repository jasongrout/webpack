/*
 * This file was automatically generated.
 * DO NOT MODIFY BY HAND.
 * Run `yarn special-lint-fix` to update
 */

/**
 * Set the value of `require.amd` and `define.amd`. Or disable AMD support.
 */
export type Amd =
	| false
	| {
			[k: string]: any;
	  };
/**
 * Report the first error as a hard error instead of tolerating it.
 */
export type Bail = boolean;
/**
 * Cache generated modules and chunks to improve performance for multiple incremental builds.
 */
export type CacheOptions = true | CacheOptionsNormalized;
/**
 * Cache generated modules and chunks to improve performance for multiple incremental builds.
 */
export type CacheOptionsNormalized =
	| false
	| MemoryCacheOptions
	| FileCacheOptions;
/**
 * The base directory (absolute path!) for resolving the `entry` option. If `output.pathinfo` is set, the included pathinfo is shortened to this directory.
 */
export type Context = string;
/**
 * References to other configurations to depend on.
 */
export type Dependencies = string[];
/**
 * A developer tool to enhance debugging (false | eval | [inline-|hidden-|eval-][nosources-][cheap-[module-]]source-map).
 */
export type DevTool = (false | "eval") | string;
/**
 * The entry point(s) of the compilation.
 */
export type Entry = EntryDynamic | EntryStatic;
/**
 * A Function returning an entry object, an entry string, an entry array or a promise to these things.
 */
export type EntryDynamic = () => EntryStatic | Promise<EntryStatic>;
/**
 * A static entry description.
 */
export type EntryStatic = EntryObject | EntryUnnamed;
/**
 * Module(s) that are loaded upon startup.
 */
export type EntryItem = [string, ...string[]] | string;
/**
 * The method of loading chunks (methods included by default are 'jsonp' (web), 'importScripts' (WebWorker), 'require' (sync node.js), 'async-node' (async node.js), but others might be added by plugins).
 */
export type ChunkLoading = false | ChunkLoadingType;
/**
 * The method of loading chunks (methods included by default are 'jsonp' (web), 'importScripts' (WebWorker), 'require' (sync node.js), 'async-node' (async node.js), but others might be added by plugins).
 */
export type ChunkLoadingType =
	| ("jsonp" | "import-scripts" | "require" | "async-node")
	| string;
/**
 * Specifies the name of each output file on disk. You must **not** specify an absolute path here! The `output.path` option determines the location on disk the files are written to, filename is used solely for naming the individual files.
 */
export type Filename =
	| string
	| ((
			pathData: import("../lib/Compilation").PathData,
			assetInfo?: import("../lib/Compilation").AssetInfo
	  ) => string);
/**
 * Add a comment in the UMD wrapper.
 */
export type AuxiliaryComment = string | LibraryCustomUmdCommentObject;
/**
 * Specify which export should be exposed as library.
 */
export type LibraryExport = string[] | string;
/**
 * The name of the library (some types allow unnamed libraries too).
 */
export type LibraryName = string[] | string | LibraryCustomUmdObject;
/**
 * Type of library (types included by default are 'var', 'module', 'assign', 'this', 'window', 'self', 'global', 'commonjs', 'commonjs2', 'commonjs-module', 'amd', 'amd-require', 'umd', 'umd2', 'jsonp', 'system', but others might be added by plugins).
 */
export type LibraryType =
	| (
			| "var"
			| "module"
			| "assign"
			| "this"
			| "window"
			| "self"
			| "global"
			| "commonjs"
			| "commonjs2"
			| "commonjs-module"
			| "amd"
			| "amd-require"
			| "umd"
			| "umd2"
			| "jsonp"
			| "system"
	  )
	| string;
/**
 * If `output.libraryTarget` is set to umd and `output.library` is set, setting this to true will name the AMD module.
 */
export type UmdNamedDefine = boolean;
/**
 * The name of the runtime chunk. If set a runtime chunk with this name is created or an existing entrypoint is used as runtime.
 */
export type EntryRuntime = string;
/**
 * An entry point without name.
 */
export type EntryUnnamed = EntryItem;
/**
 * Specify dependencies that shouldn't be resolved by webpack, but should become dependencies of the resulting bundle. The kind of the dependency depends on `output.libraryTarget`.
 */
export type Externals = ExternalItem[] | ExternalItem;
/**
 * Specify dependency that shouldn't be resolved by webpack, but should become dependencies of the resulting bundle. The kind of the dependency depends on `output.libraryTarget`.
 */
export type ExternalItem =
	| RegExp
	| string
	| {
			/**
			 * The dependency used for the external.
			 */
			[k: string]:
				| string[]
				| boolean
				| string
				| {
						[k: string]: any;
				  };
	  }
	| ((
			data: {context: string; request: string},
			callback: (err?: Error, result?: string) => void
	  ) => void);
/**
 * Specifies the default type of externals ('amd*', 'umd*', 'system' and 'jsonp' depend on output.libraryTarget set to the same value).
 */
export type ExternalsType =
	| "var"
	| "module"
	| "assign"
	| "this"
	| "window"
	| "self"
	| "global"
	| "commonjs"
	| "commonjs2"
	| "commonjs-module"
	| "amd"
	| "amd-require"
	| "umd"
	| "umd2"
	| "jsonp"
	| "system"
	| "promise"
	| "import"
	| "script";
/**
 * Filtering values.
 */
export type FilterTypes = FilterItemTypes[] | FilterItemTypes;
/**
 * Filtering value, regexp or function.
 */
export type FilterItemTypes = RegExp | string | ((value: string) => boolean);
/**
 * Enable production optimizations or development hints.
 */
export type Mode = "development" | "production" | "none";
/**
 * One or multiple rule conditions.
 */
export type RuleSetConditionOrConditions = RuleSetCondition | RuleSetConditions;
/**
 * A condition matcher.
 */
export type RuleSetCondition =
	| RegExp
	| string
	| {
			/**
			 * Logical AND.
			 */
			and?: RuleSetConditions;
			/**
			 * Logical NOT.
			 */
			not?: RuleSetConditions;
			/**
			 * Logical OR.
			 */
			or?: RuleSetConditions;
	  }
	| ((value: string) => boolean)
	| RuleSetConditions;
/**
 * A list of rule conditions.
 */
export type RuleSetConditions = RuleSetCondition[];
/**
 * One or multiple rule conditions matching an absolute path.
 */
export type RuleSetConditionOrConditionsAbsolute =
	| RuleSetConditionAbsolute
	| RuleSetConditionsAbsolute;
/**
 * A condition matcher matching an absolute path.
 */
export type RuleSetConditionAbsolute =
	| RegExp
	| string
	| {
			/**
			 * Logical AND.
			 */
			and?: RuleSetConditionsAbsolute;
			/**
			 * Logical NOT.
			 */
			not?: RuleSetConditionsAbsolute;
			/**
			 * Logical OR.
			 */
			or?: RuleSetConditionsAbsolute;
	  }
	| ((value: string) => boolean)
	| RuleSetConditionsAbsolute;
/**
 * A list of rule conditions matching an absolute path.
 */
export type RuleSetConditionsAbsolute = RuleSetConditionAbsolute[];
/**
 * A loader request.
 */
export type RuleSetLoader = string;
/**
 * Options passed to a loader.
 */
export type RuleSetLoaderOptions =
	| string
	| {
			[k: string]: any;
	  };
/**
 * A list of descriptions of loaders applied.
 */
export type RuleSetUse =
	| RuleSetUseItem[]
	| ((data: {
			resource: string;
			realResource: string;
			resourceQuery: string;
			issuer: string;
			compiler: string;
	  }) => RuleSetUseItem[])
	| RuleSetUseItem;
/**
 * A description of an applied loader.
 */
export type RuleSetUseItem =
	| {
			/**
			 * Unique loader options identifier.
			 */
			ident?: string;
			/**
			 * Loader name.
			 */
			loader?: RuleSetLoader;
			/**
			 * Loader options.
			 */
			options?: RuleSetLoaderOptions;
	  }
	| ((data: object) => RuleSetUseItem | RuleSetUseItem[])
	| RuleSetLoader;
/**
 * A list of rules.
 */
export type RuleSetRules = ("..." | RuleSetRule)[];
/**
 * Name of the configuration. Used when loading multiple configurations.
 */
export type Name = string;
/**
 * Include polyfills or mocks for various node stuff.
 */
export type Node = false | NodeOptions;
/**
 * Function acting as plugin.
 */
export type WebpackPluginFunction = (
	this: import("../lib/Compiler"),
	compiler: import("../lib/Compiler")
) => void;
/**
 * Create an additional chunk which contains only the webpack runtime and chunk hash maps.
 */
export type OptimizationRuntimeChunk =
	| ("single" | "multiple")
	| boolean
	| {
			/**
			 * The name or name factory for the runtime chunks.
			 */
			name?: string | Function;
	  };
/**
 * Size description for limits.
 */
export type OptimizationSplitChunksSizes =
	| number
	| {
			/**
			 * Size of the part of the chunk with the type of the key.
			 */
			[k: string]: number;
	  };
/**
 * The filename of asset modules as relative path inside the `output.path` directory.
 */
export type AssetModuleFilename =
	| string
	| ((
			pathData: import("../lib/Compilation").PathData,
			assetInfo?: import("../lib/Compilation").AssetInfo
	  ) => string);
/**
<<<<<<< HEAD
 * An expression which is used for base URI in runtime code.
 */
export type BaseURI = string;
/**
 * The callback function name used by webpack for loading of chunks in WebWorkers.
=======
 * Add charset attribute for script tag.
>>>>>>> c8072823
 */
export type Charset = boolean;
/**
 * The filename of non-entry chunks as relative path inside the `output.path` directory.
 */
export type ChunkFilename = string;
/**
 * The format of chunks (formats included by default are 'array-push' (web/WebWorker), 'commonjs' (node.js), but others might be added by plugins).
 */
export type ChunkFormat = ("array-push" | "commonjs" | false) | string;
/**
 * Number of milliseconds before chunk request expires.
 */
export type ChunkLoadTimeout = number;
/**
 * The global variable used by webpack for loading of chunks.
 */
export type ChunkLoadingGlobal = string;
/**
 * Check if to be emitted file already exists and have the same content before writing to output filesystem.
 */
export type CompareBeforeEmit = boolean;
/**
 * This option enables cross-origin loading of chunks.
 */
export type CrossOriginLoading = false | "anonymous" | "use-credentials";
/**
 * Similar to `output.devtoolModuleFilenameTemplate`, but used in the case of duplicate module identifiers.
 */
export type DevtoolFallbackModuleFilenameTemplate = string | Function;
/**
 * Filename template string of function for the sources array in a generated SourceMap.
 */
export type DevtoolModuleFilenameTemplate = string | Function;
/**
 * Module namespace to use when interpolating filename template string for the sources array in a generated SourceMap. Defaults to `output.library` if not set. It's useful for avoiding runtime collisions in sourcemaps from multiple webpack projects built as libraries.
 */
export type DevtoolNamespace = string;
/**
 * The maximum EcmaScript version of the webpack generated code (doesn't include input source code from modules).
 */
export type EcmaVersion = 2009 | number;
/**
 * List of chunk loading types enabled for use by entry points.
 */
export type EnabledChunkLoadingTypes = ChunkLoadingType[];
/**
 * List of library types enabled for use by entry points.
 */
export type EnabledLibraryTypes = LibraryType[];
/**
 * An expression which is used to address the global object/scope in runtime code.
 */
export type GlobalObject = string;
/**
 * Digest type used for the hash.
 */
export type HashDigest = string;
/**
 * Number of chars which are used for the hash.
 */
export type HashDigestLength = number;
/**
 * Algorithm used for generation the hash (see node.js crypto package).
 */
export type HashFunction = string | typeof import("../lib/util/Hash");
/**
 * Any string which is added to the hash to salt it.
 */
export type HashSalt = string;
/**
 * The filename of the Hot Update Chunks. They are inside the output.path directory.
 */
export type HotUpdateChunkFilename = string;
/**
 * The global variable used by webpack for loading of hot update chunks.
 */
export type HotUpdateGlobal = string;
/**
 * The filename of the Hot Update Main File. It is inside the `output.path` directory.
 */
export type HotUpdateMainFilename = string;
/**
 * Wrap javascript code into IIFE's to avoid leaking into global scope.
 */
export type Iife = boolean;
/**
 * The name of the native import() function (can be exchanged for a polyfill).
 */
export type ImportFunctionName = string;
/**
 * Make the output files a library, exporting the exports of the entry point.
 */
export type Library = LibraryName | LibraryOptions;
/**
 * Output javascript files as module source type.
 */
export type OutputModule = boolean;
/**
 * The output directory as **absolute path** (required).
 */
export type Path = string;
/**
 * Include comments with information about the modules.
 */
export type Pathinfo = boolean;
/**
 * The `publicPath` specifies the public URL address of the output files when referenced in a browser.
 */
export type PublicPath =
	| string
	| ((
			pathData: import("../lib/Compilation").PathData,
			assetInfo?: import("../lib/Compilation").AssetInfo
	  ) => string);
/**
 * This option enables loading async chunks via a custom script type, such as script type="module".
 */
export type ScriptType = false | "text/javascript" | "module";
/**
 * The filename of the SourceMaps for the JavaScript files. They are inside the `output.path` directory.
 */
export type SourceMapFilename = string;
/**
 * Prefixes every line of the source in the bundle with this string.
 */
export type SourcePrefix = string;
/**
 * Handles exceptions in module loading correctly at a performance cost.
 */
export type StrictModuleExceptionHandling = boolean;
/**
 * A unique name of the webpack build to avoid multiple webpack runtimes to conflict when using globals.
 */
export type UniqueName = string;
/**
 * The filename of WebAssembly modules as relative path inside the `output.path` directory.
 */
export type WebassemblyModuleFilename = string;
/**
 * The number of parallel processed modules in the compilation.
 */
export type Parallelism = number;
/**
 * Configuration for web performance recommendations.
 */
export type Performance = false | PerformanceOptions;
/**
 * Add additional plugins to the compiler.
 */
export type Plugins = (WebpackPluginInstance | WebpackPluginFunction)[];
/**
 * Capture timing information for each module.
 */
export type Profile = boolean;
/**
 * Store compiler state to a json file.
 */
export type RecordsInputPath = false | string;
/**
 * Load compiler state from a json file.
 */
export type RecordsOutputPath = false | string;
/**
 * Store/Load compiler state from/to a json file. This will result in persistent ids of modules and chunks. An absolute path is expected. `recordsPath` is used for `recordsInputPath` and `recordsOutputPath` if they left undefined.
 */
export type RecordsPath = false | string;
/**
 * Options for the resolver.
 */
export type Resolve = ResolveOptions;
/**
 * Options for the resolver when resolving loaders.
 */
export type ResolveLoader = ResolveOptions;
/**
 * Stats options object or preset name.
 */
export type StatsValue =
	| (
			| "none"
			| "errors-only"
			| "minimal"
			| "normal"
			| "detailed"
			| "verbose"
			| "errors-warnings"
	  )
	| boolean
	| StatsOptions;
/**
 * Environment to build for.
 */
export type Target =
	| (
			| "web"
			| "webworker"
			| "node"
			| "async-node"
			| "node-webkit"
			| "electron-main"
			| "electron-renderer"
			| "electron-preload"
	  )
	| ((compiler: import("../lib/Compiler")) => void);
/**
 * Enter watch mode, which rebuilds on file change.
 */
export type Watch = boolean;
/**
 * A Function returning a Promise resolving to a normalized entry.
 */
export type EntryDynamicNormalized = () => Promise<EntryStaticNormalized>;
/**
 * The entry point(s) of the compilation.
 */
export type EntryNormalized = EntryDynamicNormalized | EntryStaticNormalized;
/**
 * Create an additional chunk which contains only the webpack runtime and chunk hash maps.
 */
export type OptimizationRuntimeChunkNormalized =
	| false
	| {
			/**
			 * The name factory for the runtime chunks.
			 */
			name?: Function;
	  };
/**
 * A function returning cache groups.
 */
export type OptimizationSplitChunksGetCacheGroups = (
	module: import("../lib/Module")
) =>
	| OptimizationSplitChunksCacheGroup
	| OptimizationSplitChunksCacheGroup[]
	| void;

/**
 * Options object as provided by the user.
 */
export interface WebpackOptions {
	/**
	 * Set the value of `require.amd` and `define.amd`. Or disable AMD support.
	 */
	amd?: Amd;
	/**
	 * Report the first error as a hard error instead of tolerating it.
	 */
	bail?: Bail;
	/**
	 * Cache generated modules and chunks to improve performance for multiple incremental builds.
	 */
	cache?: CacheOptions;
	/**
	 * The base directory (absolute path!) for resolving the `entry` option. If `output.pathinfo` is set, the included pathinfo is shortened to this directory.
	 */
	context?: Context;
	/**
	 * References to other configurations to depend on.
	 */
	dependencies?: Dependencies;
	/**
	 * Options for the webpack-dev-server.
	 */
	devServer?: DevServer;
	/**
	 * A developer tool to enhance debugging (false | eval | [inline-|hidden-|eval-][nosources-][cheap-[module-]]source-map).
	 */
	devtool?: DevTool;
	/**
	 * The entry point(s) of the compilation.
	 */
	entry?: Entry;
	/**
	 * Enables/Disables experiments (experimental features with relax SemVer compatibility).
	 */
	experiments?: Experiments;
	/**
	 * Specify dependencies that shouldn't be resolved by webpack, but should become dependencies of the resulting bundle. The kind of the dependency depends on `output.libraryTarget`.
	 */
	externals?: Externals;
	/**
	 * Specifies the default type of externals ('amd*', 'umd*', 'system' and 'jsonp' depend on output.libraryTarget set to the same value).
	 */
	externalsType?: ExternalsType;
	/**
	 * Options for infrastructure level logging.
	 */
	infrastructureLogging?: InfrastructureLogging;
	/**
	 * Custom values available in the loader context.
	 */
	loader?: Loader;
	/**
	 * Enable production optimizations or development hints.
	 */
	mode?: Mode;
	/**
	 * Options affecting the normal modules (`NormalModuleFactory`).
	 */
	module?: ModuleOptions;
	/**
	 * Name of the configuration. Used when loading multiple configurations.
	 */
	name?: Name;
	/**
	 * Include polyfills or mocks for various node stuff.
	 */
	node?: Node;
	/**
	 * Enables/Disables integrated optimizations.
	 */
	optimization?: Optimization;
	/**
	 * Options affecting the output of the compilation. `output` options tell webpack how to write the compiled files to disk.
	 */
	output?: Output;
	/**
	 * The number of parallel processed modules in the compilation.
	 */
	parallelism?: Parallelism;
	/**
	 * Configuration for web performance recommendations.
	 */
	performance?: Performance;
	/**
	 * Add additional plugins to the compiler.
	 */
	plugins?: Plugins;
	/**
	 * Capture timing information for each module.
	 */
	profile?: Profile;
	/**
	 * Store compiler state to a json file.
	 */
	recordsInputPath?: RecordsInputPath;
	/**
	 * Load compiler state from a json file.
	 */
	recordsOutputPath?: RecordsOutputPath;
	/**
	 * Store/Load compiler state from/to a json file. This will result in persistent ids of modules and chunks. An absolute path is expected. `recordsPath` is used for `recordsInputPath` and `recordsOutputPath` if they left undefined.
	 */
	recordsPath?: RecordsPath;
	/**
	 * Options for the resolver.
	 */
	resolve?: Resolve;
	/**
	 * Options for the resolver when resolving loaders.
	 */
	resolveLoader?: ResolveLoader;
	/**
	 * Options affecting how file system snapshots are created and validated.
	 */
	snapshot?: SnapshotOptions;
	/**
	 * Stats options object or preset name.
	 */
	stats?: StatsValue;
	/**
	 * Environment to build for.
	 */
	target?: Target;
	/**
	 * Enter watch mode, which rebuilds on file change.
	 */
	watch?: Watch;
	/**
	 * Options for the watcher.
	 */
	watchOptions?: WatchOptions;
}
/**
 * Options object for in-memory caching.
 */
export interface MemoryCacheOptions {
	/**
	 * In memory caching.
	 */
	type: "memory";
}
/**
 * Options object for persistent file-based caching.
 */
export interface FileCacheOptions {
	/**
	 * Dependencies the build depends on (in multiple categories, default categories: 'defaultWebpack').
	 */
	buildDependencies?: {
		/**
		 * List of dependencies the build depends on.
		 */
		[k: string]: string[];
	};
	/**
	 * Base directory for the cache (defaults to node_modules/.cache/webpack).
	 */
	cacheDirectory?: string;
	/**
	 * Locations for the cache (defaults to cacheDirectory / name).
	 */
	cacheLocation?: string;
	/**
	 * Algorithm used for generation the hash (see node.js crypto package).
	 */
	hashAlgorithm?: string;
	/**
	 * Time in ms after which idle period the cache storing should happen (only for store: 'pack' or 'idle').
	 */
	idleTimeout?: number;
	/**
	 * Time in ms after which idle period the initial cache storing should happen (only for store: 'pack' or 'idle').
	 */
	idleTimeoutForInitialStore?: number;
	/**
	 * List of paths that are managed by a package manager and contain a version or hash in its path so all files are immutable.
	 */
	immutablePaths?: string[];
	/**
	 * List of paths that are managed by a package manager and can be trusted to not be modified otherwise.
	 */
	managedPaths?: string[];
	/**
	 * Name for the cache. Different names will lead to different coexisting caches.
	 */
	name?: string;
	/**
	 * When to store data to the filesystem. (pack: Store data when compiler is idle in a single file).
	 */
	store?: "pack";
	/**
	 * Filesystem caching.
	 */
	type: "filesystem";
	/**
	 * Version of the cache data. Different versions won't allow to reuse the cache and override existing content. Update the version when config changed in a way which doesn't allow to reuse cache. This will invalidate the cache.
	 */
	version?: string;
}
/**
 * Options for the webpack-dev-server.
 */
export interface DevServer {
	[k: string]: any;
}
/**
 * Multiple entry bundles are created. The key is the entry name. The value can be a string, an array or an entry description object.
 */
export interface EntryObject {
	/**
	 * An entry point with name.
	 */
	[k: string]: EntryItem | EntryDescription;
}
/**
 * An object with entry point description.
 */
export interface EntryDescription {
	/**
	 * The method of loading chunks (methods included by default are 'jsonp' (web), 'importScripts' (WebWorker), 'require' (sync node.js), 'async-node' (async node.js), but others might be added by plugins).
	 */
	chunkLoading?: ChunkLoading;
	/**
	 * The entrypoints that the current entrypoint depend on. They must be loaded when this entrypoint is loaded.
	 */
	dependOn?: [string, ...string[]] | string;
	/**
	 * Specifies the name of each output file on disk. You must **not** specify an absolute path here! The `output.path` option determines the location on disk the files are written to, filename is used solely for naming the individual files.
	 */
	filename?: Filename;
	/**
	 * Module(s) that are loaded upon startup.
	 */
	import: EntryItem;
	/**
	 * Options for library.
	 */
	library?: LibraryOptions;
	/**
	 * The name of the runtime chunk. If set a runtime chunk with this name is created or an existing entrypoint is used as runtime.
	 */
	runtime?: EntryRuntime;
}
/**
 * Options for library.
 */
export interface LibraryOptions {
	/**
	 * Add a comment in the UMD wrapper.
	 */
	auxiliaryComment?: AuxiliaryComment;
	/**
	 * Specify which export should be exposed as library.
	 */
	export?: LibraryExport;
	/**
	 * The name of the library (some types allow unnamed libraries too).
	 */
	name?: LibraryName;
	/**
	 * Type of library (types included by default are 'var', 'module', 'assign', 'this', 'window', 'self', 'global', 'commonjs', 'commonjs2', 'commonjs-module', 'amd', 'amd-require', 'umd', 'umd2', 'jsonp', 'system', but others might be added by plugins).
	 */
	type: LibraryType;
	/**
	 * If `output.libraryTarget` is set to umd and `output.library` is set, setting this to true will name the AMD module.
	 */
	umdNamedDefine?: UmdNamedDefine;
}
/**
 * Set explicit comments for `commonjs`, `commonjs2`, `amd`, and `root`.
 */
export interface LibraryCustomUmdCommentObject {
	/**
	 * Set comment for `amd` section in UMD.
	 */
	amd?: string;
	/**
	 * Set comment for `commonjs` (exports) section in UMD.
	 */
	commonjs?: string;
	/**
	 * Set comment for `commonjs2` (module.exports) section in UMD.
	 */
	commonjs2?: string;
	/**
	 * Set comment for `root` (global variable) section in UMD.
	 */
	root?: string;
}
/**
 * Description object for all UMD variants of the library name.
 */
export interface LibraryCustomUmdObject {
	/**
	 * Name of the exposed AMD library in the UMD.
	 */
	amd?: string;
	/**
	 * Name of the exposed commonjs export in the UMD.
	 */
	commonjs?: string;
	/**
	 * Name of the property exposed globally by a UMD library.
	 */
	root?: string[] | string;
}
/**
 * Enables/Disables experiments (experimental features with relax SemVer compatibility).
 */
export interface Experiments {
	/**
	 * Allow module type 'asset' to generate assets.
	 */
	asset?: boolean;
	/**
	 * Support WebAssembly as asynchronous EcmaScript Module.
	 */
	asyncWebAssembly?: boolean;
	/**
	 * Support .mjs files as way to define strict ESM file (node.js).
	 */
	mjs?: boolean;
	/**
	 * Allow output javascript files as module source type.
	 */
	outputModule?: boolean;
	/**
	 * Support WebAssembly as synchronous EcmaScript Module (outdated).
	 */
	syncWebAssembly?: boolean;
	/**
	 * Allow using top-level-await in EcmaScript Modules.
	 */
	topLevelAwait?: boolean;
}
/**
 * Options for infrastructure level logging.
 */
export interface InfrastructureLogging {
	/**
	 * Enable debug logging for specific loggers.
	 */
	debug?: boolean | FilterTypes;
	/**
	 * Log level.
	 */
	level?: "none" | "error" | "warn" | "info" | "log" | "verbose";
}
/**
 * Custom values available in the loader context.
 */
export interface Loader {
	[k: string]: any;
}
/**
 * Options affecting the normal modules (`NormalModuleFactory`).
 */
export interface ModuleOptions {
	/**
	 * An array of rules applied by default for modules.
	 */
	defaultRules?: RuleSetRules;
	/**
	 * Enable warnings for full dynamic dependencies.
	 */
	exprContextCritical?: boolean;
	/**
	 * Enable recursive directory lookup for full dynamic dependencies.
	 */
	exprContextRecursive?: boolean;
	/**
	 * Sets the default regular expression for full dynamic dependencies.
	 */
	exprContextRegExp?: RegExp | boolean;
	/**
	 * Set the default request for full dynamic dependencies.
	 */
	exprContextRequest?: string;
	/**
	 * Don't parse files matching. It's matched against the full resolved request.
	 */
	noParse?:
		| [RegExp | string | Function, ...(RegExp | string | Function)[]]
		| RegExp
		| string
		| Function;
	/**
	 * An array of rules applied for modules.
	 */
	rules?: RuleSetRules;
	/**
	 * Emit errors instead of warnings when imported names don't exist in imported module.
	 */
	strictExportPresence?: boolean;
	/**
	 * Handle the this context correctly according to the spec for namespace objects.
	 */
	strictThisContextOnImports?: boolean;
	/**
	 * Enable warnings when using the require function in a not statically analyse-able way.
	 */
	unknownContextCritical?: boolean;
	/**
	 * Enable recursive directory lookup when using the require function in a not statically analyse-able way.
	 */
	unknownContextRecursive?: boolean;
	/**
	 * Sets the regular expression when using the require function in a not statically analyse-able way.
	 */
	unknownContextRegExp?: RegExp | boolean;
	/**
	 * Sets the request when using the require function in a not statically analyse-able way.
	 */
	unknownContextRequest?: string;
	/**
	 * Cache the resolving of module requests.
	 */
	unsafeCache?: boolean | Function;
	/**
	 * Enable warnings for partial dynamic dependencies.
	 */
	wrappedContextCritical?: boolean;
	/**
	 * Enable recursive directory lookup for partial dynamic dependencies.
	 */
	wrappedContextRecursive?: boolean;
	/**
	 * Set the inner regular expression for partial dynamic dependencies.
	 */
	wrappedContextRegExp?: RegExp;
}
/**
 * A rule description with conditions and effects for modules.
 */
export interface RuleSetRule {
	/**
	 * Match the child compiler name.
	 */
	compiler?: RuleSetConditionOrConditions;
	/**
	 * Match dependency type.
	 */
	dependency?: RuleSetConditionOrConditions;
	/**
	 * Match values of properties in the description file (usually package.json).
	 */
	descriptionData?: {
		[k: string]: RuleSetConditionOrConditions;
	};
	/**
	 * Enforce this rule as pre or post step.
	 */
	enforce?: "pre" | "post";
	/**
	 * Shortcut for resource.exclude.
	 */
	exclude?: RuleSetConditionOrConditionsAbsolute;
	/**
	 * The options for the module generator.
	 */
	generator?: {
		[k: string]: any;
	};
	/**
	 * Shortcut for resource.include.
	 */
	include?: RuleSetConditionOrConditionsAbsolute;
	/**
	 * Match the issuer of the module (The module pointing to this module).
	 */
	issuer?: RuleSetConditionOrConditionsAbsolute;
	/**
	 * Shortcut for use.loader.
	 */
	loader?: RuleSetLoader;
	/**
	 * Match module mimetype when load from Data URI.
	 */
	mimetype?: RuleSetConditionOrConditions;
	/**
	 * Only execute the first matching rule in this array.
	 */
	oneOf?: RuleSetRule[];
	/**
	 * Shortcut for use.options.
	 */
	options?: RuleSetLoaderOptions;
	/**
	 * Options for parsing.
	 */
	parser?: {
		[k: string]: any;
	};
	/**
	 * Match the real resource path of the module.
	 */
	realResource?: RuleSetConditionOrConditionsAbsolute;
	/**
	 * Options for the resolver.
	 */
	resolve?: ResolveOptions;
	/**
	 * Match the resource path of the module.
	 */
	resource?: RuleSetConditionOrConditionsAbsolute;
	/**
	 * Match the resource fragment of the module.
	 */
	resourceFragment?: RuleSetConditionOrConditions;
	/**
	 * Match the resource query of the module.
	 */
	resourceQuery?: RuleSetConditionOrConditions;
	/**
	 * Match and execute these rules when this rule is matched.
	 */
	rules?: RuleSetRule[];
	/**
	 * Flags a module as with or without side effects.
	 */
	sideEffects?: boolean;
	/**
	 * Shortcut for resource.test.
	 */
	test?: RuleSetConditionOrConditionsAbsolute;
	/**
	 * Module type to use for the module.
	 */
	type?: string;
	/**
	 * Modifiers applied to the module when rule is matched.
	 */
	use?: RuleSetUse;
}
/**
 * Options object for resolving requests.
 */
export interface ResolveOptions {
	/**
	 * Redirect module requests.
	 */
	alias?:
		| {
				/**
				 * New request.
				 */
				alias: string[] | false | string;
				/**
				 * Request to be redirected.
				 */
				name: string;
				/**
				 * Redirect only exact matching request.
				 */
				onlyModule?: boolean;
		  }[]
		| {
				/**
				 * New request.
				 */
				[k: string]: string[] | false | string;
		  };
	/**
	 * Fields in the description file (usually package.json) which are used to redirect requests inside the module.
	 */
	aliasFields?: (string[] | string)[];
	/**
	 * Extra resolve options per dependency category. Typical categories are "commonjs", "amd", "esm".
	 */
	byDependency?: {
		/**
		 * Options object for resolving requests.
		 */
		[k: string]: ResolveOptions;
	};
	/**
	 * Enable caching of successfully resolved requests (cache entries are revalidated).
	 */
	cache?: boolean;
	/**
	 * Predicate function to decide which requests should be cached.
	 */
	cachePredicate?: (
		request: import("enhanced-resolve").ResolveRequest
	) => boolean;
	/**
	 * Include the context information in the cache identifier when caching.
	 */
	cacheWithContext?: boolean;
	/**
	 * Condition names for exports field entry point.
	 */
	conditionNames?: string[];
	/**
	 * Filenames used to find a description file (like a package.json).
	 */
	descriptionFiles?: string[];
	/**
	 * Enforce the resolver to use one of the extensions from the extensions option (User must specify requests without extension).
	 */
	enforceExtension?: boolean;
	/**
	 * Field names from the description file (usually package.json) which are used to provide entry points of a package.
	 */
	exportsFields?: string[];
	/**
	 * Extensions added to the request when trying to find the file.
	 */
	extensions?: string[];
	/**
	 * Filesystem for the resolver.
	 */
	fileSystem?: import("../lib/util/fs").InputFileSystem;
	/**
	 * Treats the request specified by the user as fully specified, meaning no extensions are added and the mainFiles in directories are not resolved (This doesn't affect requests from mainFields, aliasFields or aliases).
	 */
	fullySpecified?: boolean;
	/**
	 * Field names from the description file (package.json) which are used to find the default entry point.
	 */
	mainFields?: (string[] | string)[];
	/**
	 * Filenames used to find the default entry point if there is no description file or main field.
	 */
	mainFiles?: string[];
	/**
	 * Folder names or directory paths where to find modules.
	 */
	modules?: string[];
	/**
	 * Plugins for the resolver.
	 */
	plugins?: ("..." | ResolvePluginInstance)[];
	/**
	 * Custom resolver.
	 */
	resolver?: import("enhanced-resolve").Resolver;
	/**
	 * A list of resolve restrictions. Resolve results must fulfill all of these restrictions to resolve successfully. Other resolve paths are taken when restrictions are not met.
	 */
	restrictions?: (RegExp | string)[];
	/**
	 * A list of directories in which requests that are server-relative URLs (starting with '/') are resolved. On non-windows system these requests are tried to resolve as absolute path first.
	 */
	roots?: string[];
	/**
	 * Enable resolving symlinks to the original location.
	 */
	symlinks?: boolean;
	/**
	 * Enable caching of successfully resolved requests (cache entries are not revalidated).
	 */
	unsafeCache?:
		| boolean
		| {
				[k: string]: any;
		  };
	/**
	 * Use synchronous filesystem calls for the resolver.
	 */
	useSyncFileSystemCalls?: boolean;
}
/**
 * Plugin instance.
 */
export interface ResolvePluginInstance {
	/**
	 * The run point of the plugin, required method.
	 */
	apply: (resolver: import("enhanced-resolve/lib/Resolver")) => void;
	[k: string]: any;
}
/**
 * Options object for node compatibility features.
 */
export interface NodeOptions {
	/**
	 * Include a polyfill for the '__dirname' variable.
	 */
	__dirname?: false | true | "mock";
	/**
	 * Include a polyfill for the '__filename' variable.
	 */
	__filename?: false | true | "mock";
	/**
	 * Include a polyfill for the 'global' variable.
	 */
	global?: boolean;
}
/**
 * Enables/Disables integrated optimizations.
 */
export interface Optimization {
	/**
	 * Check for incompatible wasm types when importing/exporting from/to ESM.
	 */
	checkWasmTypes?: boolean;
	/**
	 * Define the algorithm to choose chunk ids (named: readable ids for better debugging, deterministic: numeric hash ids for better long term caching, size: numeric ids focused on minimal initial download size, total-size: numeric ids focused on minimal total download size, false: no algorithm used, as custom one can be provided via plugin).
	 */
	chunkIds?:
		| "natural"
		| "named"
		| "deterministic"
		| "size"
		| "total-size"
		| false;
	/**
	 * Concatenate modules when possible to generate less modules, more efficient code and enable more optimizations by the minimizer.
	 */
	concatenateModules?: boolean;
	/**
	 * Emit assets even when errors occur. Critical errors are emitted into the generated code and will cause errors at runtime.
	 */
	emitOnErrors?: boolean;
	/**
	 * Also flag chunks as loaded which contain a subset of the modules.
	 */
	flagIncludedChunks?: boolean;
	/**
	 * Creates a module-internal dependency graph for top level symbols, exports and imports, to improve unused exports detection.
	 */
	innerGraph?: boolean;
	/**
	 * Rename exports when possible to generate shorter code (depends on optimization.usedExports and optimization.providedExports, true/"deterministic": generate short deterministic names optimized for caching, "size": generate the shortest possible names).
	 */
	mangleExports?: ("size" | "deterministic") | boolean;
	/**
	 * Reduce size of WASM by changing imports to shorter strings.
	 */
	mangleWasmImports?: boolean;
	/**
	 * Merge chunks which contain the same modules.
	 */
	mergeDuplicateChunks?: boolean;
	/**
	 * Enable minimizing the output. Uses optimization.minimizer.
	 */
	minimize?: boolean;
	/**
	 * Minimizer(s) to use for minimizing the output.
	 */
	minimizer?: ("..." | WebpackPluginInstance | WebpackPluginFunction)[];
	/**
	 * Define the algorithm to choose module ids (natural: numeric ids in order of usage, named: readable ids for better debugging, hashed: (deprecated) short hashes as ids for better long term caching, deterministic: numeric hash ids for better long term caching, size: numeric ids focused on minimal initial download size, false: no algorithm used, as custom one can be provided via plugin).
	 */
	moduleIds?: "natural" | "named" | "hashed" | "deterministic" | "size" | false;
	/**
	 * Avoid emitting assets when errors occur (deprecated: use 'emitOnErrors' instead).
	 */
	noEmitOnErrors?: boolean;
	/**
	 * Set process.env.NODE_ENV to a specific value.
	 */
	nodeEnv?: false | string;
	/**
	 * Generate records with relative paths to be able to move the context folder.
	 */
	portableRecords?: boolean;
	/**
	 * Figure out which exports are provided by modules to generate more efficient code.
	 */
	providedExports?: boolean;
	/**
	 * Use real [contenthash] based on final content of the assets.
	 */
	realContentHash?: boolean;
	/**
	 * Removes modules from chunks when these modules are already included in all parents.
	 */
	removeAvailableModules?: boolean;
	/**
	 * Remove chunks which are empty.
	 */
	removeEmptyChunks?: boolean;
	/**
	 * Create an additional chunk which contains only the webpack runtime and chunk hash maps.
	 */
	runtimeChunk?: OptimizationRuntimeChunk;
	/**
	 * Skip over modules which are flagged to contain no side effects when exports are not used.
	 */
	sideEffects?: boolean;
	/**
	 * Optimize duplication and caching by splitting chunks by shared modules and cache group.
	 */
	splitChunks?: false | OptimizationSplitChunksOptions;
	/**
	 * Figure out which exports are used by modules to mangle export names, omit unused exports and generate more efficient code (true: analyse used exports for each runtime, "global": analyse exports globally for all runtimes combined).
	 */
	usedExports?: "global" | boolean;
}
/**
 * Plugin instance.
 */
export interface WebpackPluginInstance {
	/**
	 * The run point of the plugin, required method.
	 */
	apply: (compiler: import("../lib/Compiler")) => void;
	[k: string]: any;
}
/**
 * Options object for splitting chunks into smaller chunks.
 */
export interface OptimizationSplitChunksOptions {
	/**
	 * Sets the name delimiter for created chunks.
	 */
	automaticNameDelimiter?: string;
	/**
	 * Assign modules to a cache group (modules from different cache groups are tried to keep in separate chunks, default categories: 'default', 'defaultVendors').
	 */
	cacheGroups?: {
		/**
		 * Configuration for a cache group.
		 */
		[k: string]:
			| false
			| RegExp
			| string
			| Function
			| OptimizationSplitChunksCacheGroup;
	};
	/**
	 * Select chunks for determining shared modules (defaults to "async", "initial" and "all" requires adding these chunks to the HTML).
	 */
	chunks?:
		| ("initial" | "async" | "all")
		| ((chunk: import("../lib/Chunk")) => boolean);
	/**
	 * Size threshold at which splitting is enforced and other restrictions (minRemainingSize, maxAsyncRequests, maxInitialRequests) are ignored.
	 */
	enforceSizeThreshold?: OptimizationSplitChunksSizes;
	/**
	 * Options for modules not selected by any other cache group.
	 */
	fallbackCacheGroup?: {
		/**
		 * Sets the name delimiter for created chunks.
		 */
		automaticNameDelimiter?: string;
		/**
		 * Maximal size hint for the on-demand chunks.
		 */
		maxAsyncSize?: OptimizationSplitChunksSizes;
		/**
		 * Maximal size hint for the initial chunks.
		 */
		maxInitialSize?: OptimizationSplitChunksSizes;
		/**
		 * Maximal size hint for the created chunks.
		 */
		maxSize?: OptimizationSplitChunksSizes;
		/**
		 * Minimal size for the created chunk.
		 */
		minSize?: OptimizationSplitChunksSizes;
	};
	/**
	 * Sets the template for the filename for created chunks.
	 */
	filename?:
		| string
		| ((
				pathData: import("../lib/Compilation").PathData,
				assetInfo?: import("../lib/Compilation").AssetInfo
		  ) => string);
	/**
	 * Prevents exposing path info when creating names for parts splitted by maxSize.
	 */
	hidePathInfo?: boolean;
	/**
	 * Maximum number of requests which are accepted for on-demand loading.
	 */
	maxAsyncRequests?: number;
	/**
	 * Maximal size hint for the on-demand chunks.
	 */
	maxAsyncSize?: OptimizationSplitChunksSizes;
	/**
	 * Maximum number of initial chunks which are accepted for an entry point.
	 */
	maxInitialRequests?: number;
	/**
	 * Maximal size hint for the initial chunks.
	 */
	maxInitialSize?: OptimizationSplitChunksSizes;
	/**
	 * Maximal size hint for the created chunks.
	 */
	maxSize?: OptimizationSplitChunksSizes;
	/**
	 * Minimum number of times a module has to be duplicated until it's considered for splitting.
	 */
	minChunks?: number;
	/**
	 * Minimal size for the chunks the stay after moving the modules to a new chunk.
	 */
	minRemainingSize?: OptimizationSplitChunksSizes;
	/**
	 * Minimal size for the created chunks.
	 */
	minSize?: OptimizationSplitChunksSizes;
	/**
	 * Give chunks created a name (chunks with equal name are merged).
	 */
	name?: false | string | Function;
	/**
	 * Compare used exports when checking common modules. Modules will only be put in the same chunk when exports are equal.
	 */
	usedExports?: boolean;
}
/**
 * Options object for describing behavior of a cache group selecting modules that should be cached together.
 */
export interface OptimizationSplitChunksCacheGroup {
	/**
	 * Sets the name delimiter for created chunks.
	 */
	automaticNameDelimiter?: string;
	/**
	 * Select chunks for determining cache group content (defaults to "initial", "initial" and "all" requires adding these chunks to the HTML).
	 */
	chunks?:
		| ("initial" | "async" | "all")
		| ((chunk: import("../lib/Chunk")) => boolean);
	/**
	 * Ignore minimum size, minimum chunks and maximum requests and always create chunks for this cache group.
	 */
	enforce?: boolean;
	/**
	 * Size threshold at which splitting is enforced and other restrictions (minRemainingSize, maxAsyncRequests, maxInitialRequests) are ignored.
	 */
	enforceSizeThreshold?: OptimizationSplitChunksSizes;
	/**
	 * Sets the template for the filename for created chunks.
	 */
	filename?:
		| string
		| ((
				pathData: import("../lib/Compilation").PathData,
				assetInfo?: import("../lib/Compilation").AssetInfo
		  ) => string);
	/**
	 * Sets the hint for chunk id.
	 */
	idHint?: string;
	/**
	 * Maximum number of requests which are accepted for on-demand loading.
	 */
	maxAsyncRequests?: number;
	/**
	 * Maximal size hint for the on-demand chunks.
	 */
	maxAsyncSize?: OptimizationSplitChunksSizes;
	/**
	 * Maximum number of initial chunks which are accepted for an entry point.
	 */
	maxInitialRequests?: number;
	/**
	 * Maximal size hint for the initial chunks.
	 */
	maxInitialSize?: OptimizationSplitChunksSizes;
	/**
	 * Maximal size hint for the created chunks.
	 */
	maxSize?: OptimizationSplitChunksSizes;
	/**
	 * Minimum number of times a module has to be duplicated until it's considered for splitting.
	 */
	minChunks?: number;
	/**
	 * Minimal size for the chunks the stay after moving the modules to a new chunk.
	 */
	minRemainingSize?: OptimizationSplitChunksSizes;
	/**
	 * Minimal size for the created chunk.
	 */
	minSize?: OptimizationSplitChunksSizes;
	/**
	 * Give chunks for this cache group a name (chunks with equal name are merged).
	 */
	name?: false | string | Function;
	/**
	 * Priority of this cache group.
	 */
	priority?: number;
	/**
	 * Try to reuse existing chunk (with name) when it has matching modules.
	 */
	reuseExistingChunk?: boolean;
	/**
	 * Assign modules to a cache group by module name.
	 */
	test?: RegExp | string | Function;
	/**
	 * Assign modules to a cache group by module type.
	 */
	type?: RegExp | string | Function;
	/**
	 * Compare used exports when checking common modules. Modules will only be put in the same chunk when exports are equal.
	 */
	usedExports?: boolean;
}
/**
 * Options affecting the output of the compilation. `output` options tell webpack how to write the compiled files to disk.
 */
export interface Output {
	/**
	 * The filename of asset modules as relative path inside the `output.path` directory.
	 */
	assetModuleFilename?: AssetModuleFilename;
	/**
	 * Add a comment in the UMD wrapper.
	 */
	auxiliaryComment?: AuxiliaryComment;
	/**
<<<<<<< HEAD
	 * An expression which is used for base URI in runtime code.
	 */
	baseURI?: BaseURI;
	/**
	 * The callback function name used by webpack for loading of chunks in WebWorkers.
=======
	 * Add charset attribute for script tag.
>>>>>>> c8072823
	 */
	charset?: Charset;
	/**
	 * The filename of non-entry chunks as relative path inside the `output.path` directory.
	 */
	chunkFilename?: ChunkFilename;
	/**
	 * The format of chunks (formats included by default are 'array-push' (web/WebWorker), 'commonjs' (node.js), but others might be added by plugins).
	 */
	chunkFormat?: ChunkFormat;
	/**
	 * Number of milliseconds before chunk request expires.
	 */
	chunkLoadTimeout?: ChunkLoadTimeout;
	/**
	 * The method of loading chunks (methods included by default are 'jsonp' (web), 'importScripts' (WebWorker), 'require' (sync node.js), 'async-node' (async node.js), but others might be added by plugins).
	 */
	chunkLoading?: ChunkLoading;
	/**
	 * The global variable used by webpack for loading of chunks.
	 */
	chunkLoadingGlobal?: ChunkLoadingGlobal;
	/**
	 * Check if to be emitted file already exists and have the same content before writing to output filesystem.
	 */
	compareBeforeEmit?: CompareBeforeEmit;
	/**
	 * This option enables cross-origin loading of chunks.
	 */
	crossOriginLoading?: CrossOriginLoading;
	/**
	 * Similar to `output.devtoolModuleFilenameTemplate`, but used in the case of duplicate module identifiers.
	 */
	devtoolFallbackModuleFilenameTemplate?: DevtoolFallbackModuleFilenameTemplate;
	/**
	 * Filename template string of function for the sources array in a generated SourceMap.
	 */
	devtoolModuleFilenameTemplate?: DevtoolModuleFilenameTemplate;
	/**
	 * Module namespace to use when interpolating filename template string for the sources array in a generated SourceMap. Defaults to `output.library` if not set. It's useful for avoiding runtime collisions in sourcemaps from multiple webpack projects built as libraries.
	 */
	devtoolNamespace?: DevtoolNamespace;
	/**
	 * The maximum EcmaScript version of the webpack generated code (doesn't include input source code from modules).
	 */
	ecmaVersion?: EcmaVersion;
	/**
	 * List of chunk loading types enabled for use by entry points.
	 */
	enabledChunkLoadingTypes?: EnabledChunkLoadingTypes;
	/**
	 * List of library types enabled for use by entry points.
	 */
	enabledLibraryTypes?: EnabledLibraryTypes;
	/**
	 * Specifies the name of each output file on disk. You must **not** specify an absolute path here! The `output.path` option determines the location on disk the files are written to, filename is used solely for naming the individual files.
	 */
	filename?: Filename;
	/**
	 * An expression which is used to address the global object/scope in runtime code.
	 */
	globalObject?: GlobalObject;
	/**
	 * Digest type used for the hash.
	 */
	hashDigest?: HashDigest;
	/**
	 * Number of chars which are used for the hash.
	 */
	hashDigestLength?: HashDigestLength;
	/**
	 * Algorithm used for generation the hash (see node.js crypto package).
	 */
	hashFunction?: HashFunction;
	/**
	 * Any string which is added to the hash to salt it.
	 */
	hashSalt?: HashSalt;
	/**
	 * The filename of the Hot Update Chunks. They are inside the output.path directory.
	 */
	hotUpdateChunkFilename?: HotUpdateChunkFilename;
	/**
	 * The global variable used by webpack for loading of hot update chunks.
	 */
	hotUpdateGlobal?: HotUpdateGlobal;
	/**
	 * The filename of the Hot Update Main File. It is inside the `output.path` directory.
	 */
	hotUpdateMainFilename?: HotUpdateMainFilename;
	/**
	 * Wrap javascript code into IIFE's to avoid leaking into global scope.
	 */
	iife?: Iife;
	/**
	 * The name of the native import() function (can be exchanged for a polyfill).
	 */
	importFunctionName?: ImportFunctionName;
	/**
	 * Make the output files a library, exporting the exports of the entry point.
	 */
	library?: Library;
	/**
	 * Specify which export should be exposed as library.
	 */
	libraryExport?: LibraryExport;
	/**
	 * Type of library (types included by default are 'var', 'module', 'assign', 'this', 'window', 'self', 'global', 'commonjs', 'commonjs2', 'commonjs-module', 'amd', 'amd-require', 'umd', 'umd2', 'jsonp', 'system', but others might be added by plugins).
	 */
	libraryTarget?: LibraryType;
	/**
	 * Output javascript files as module source type.
	 */
	module?: OutputModule;
	/**
	 * The output directory as **absolute path** (required).
	 */
	path?: Path;
	/**
	 * Include comments with information about the modules.
	 */
	pathinfo?: Pathinfo;
	/**
	 * The `publicPath` specifies the public URL address of the output files when referenced in a browser.
	 */
	publicPath?: PublicPath;
	/**
	 * This option enables loading async chunks via a custom script type, such as script type="module".
	 */
	scriptType?: ScriptType;
	/**
	 * The filename of the SourceMaps for the JavaScript files. They are inside the `output.path` directory.
	 */
	sourceMapFilename?: SourceMapFilename;
	/**
	 * Prefixes every line of the source in the bundle with this string.
	 */
	sourcePrefix?: SourcePrefix;
	/**
	 * Handles exceptions in module loading correctly at a performance cost.
	 */
	strictModuleExceptionHandling?: StrictModuleExceptionHandling;
	/**
	 * If `output.libraryTarget` is set to umd and `output.library` is set, setting this to true will name the AMD module.
	 */
	umdNamedDefine?: UmdNamedDefine;
	/**
	 * A unique name of the webpack build to avoid multiple webpack runtimes to conflict when using globals.
	 */
	uniqueName?: UniqueName;
	/**
	 * The filename of WebAssembly modules as relative path inside the `output.path` directory.
	 */
	webassemblyModuleFilename?: WebassemblyModuleFilename;
}
/**
 * Configuration object for web performance recommendations.
 */
export interface PerformanceOptions {
	/**
	 * Filter function to select assets that are checked.
	 */
	assetFilter?: Function;
	/**
	 * Sets the format of the hints: warnings, errors or nothing at all.
	 */
	hints?: false | "warning" | "error";
	/**
	 * File size limit (in bytes) when exceeded, that webpack will provide performance hints.
	 */
	maxAssetSize?: number;
	/**
	 * Total size of an entry point (in bytes).
	 */
	maxEntrypointSize?: number;
}
/**
 * Options affecting how file system snapshots are created and validated.
 */
export interface SnapshotOptions {
	/**
	 * Options for snapshotting build dependencies to determine if the whole cache need to be invalidated.
	 */
	buildDependencies?: {
		/**
		 * Use hashes of the content of the files/directories to determine invalidation.
		 */
		hash?: boolean;
		/**
		 * Use timestamps of the files/directories to determine invalidation.
		 */
		timestamp?: boolean;
	};
	/**
	 * List of paths that are managed by a package manager and contain a version or hash in its path so all files are immutable.
	 */
	immutablePaths?: string[];
	/**
	 * List of paths that are managed by a package manager and can be trusted to not be modified otherwise.
	 */
	managedPaths?: string[];
	/**
	 * Options for snapshotting dependencies of modules to determine if they need to be built again.
	 */
	module?: {
		/**
		 * Use hashes of the content of the files/directories to determine invalidation.
		 */
		hash?: boolean;
		/**
		 * Use timestamps of the files/directories to determine invalidation.
		 */
		timestamp?: boolean;
	};
	/**
	 * Options for snapshotting dependencies of request resolving to determine if requests need to be re-resolved.
	 */
	resolve?: {
		/**
		 * Use hashes of the content of the files/directories to determine invalidation.
		 */
		hash?: boolean;
		/**
		 * Use timestamps of the files/directories to determine invalidation.
		 */
		timestamp?: boolean;
	};
	/**
	 * Options for snapshotting the resolving of build dependencies to determine if the build dependencies need to be re-resolved.
	 */
	resolveBuildDependencies?: {
		/**
		 * Use hashes of the content of the files/directories to determine invalidation.
		 */
		hash?: boolean;
		/**
		 * Use timestamps of the files/directories to determine invalidation.
		 */
		timestamp?: boolean;
	};
}
/**
 * Stats options object.
 */
export interface StatsOptions {
	/**
	 * Fallback value for stats options when an option is not defined (has precedence over local webpack defaults).
	 */
	all?: boolean;
	/**
	 * Add assets information.
	 */
	assets?: boolean;
	/**
	 * Sort the assets by that field.
	 */
	assetsSort?: string;
	/**
	 * Add built at time information.
	 */
	builtAt?: boolean;
	/**
	 * Add information about cached (not built) modules.
	 */
	cached?: boolean;
	/**
	 * Show cached assets (setting this to `false` only shows emitted files).
	 */
	cachedAssets?: boolean;
	/**
	 * Add children information.
	 */
	children?: boolean;
	/**
	 * Display all chunk groups with the corresponding bundles.
	 */
	chunkGroups?: boolean;
	/**
	 * Add built modules information to chunk information.
	 */
	chunkModules?: boolean;
	/**
	 * Add the origins of chunks and chunk merging info.
	 */
	chunkOrigins?: boolean;
	/**
	 * Add information about parent, children and sibling chunks to chunk information.
	 */
	chunkRelations?: boolean;
	/**
	 * Add root modules information to chunk information.
	 */
	chunkRootModules?: boolean;
	/**
	 * Add chunk information.
	 */
	chunks?: boolean;
	/**
	 * Sort the chunks by that field.
	 */
	chunksSort?: string;
	/**
	 * Enables/Disables colorful output.
	 */
	colors?:
		| boolean
		| {
				/**
				 * Custom color for bold text.
				 */
				bold?: string;
				/**
				 * Custom color for cyan text.
				 */
				cyan?: string;
				/**
				 * Custom color for green text.
				 */
				green?: string;
				/**
				 * Custom color for magenta text.
				 */
				magenta?: string;
				/**
				 * Custom color for red text.
				 */
				red?: string;
				/**
				 * Custom color for yellow text.
				 */
				yellow?: string;
		  };
	/**
	 * Context directory for request shortening.
	 */
	context?: string;
	/**
	 * Add module depth in module graph.
	 */
	depth?: boolean;
	/**
	 * Display the entry points with the corresponding bundles.
	 */
	entrypoints?: boolean;
	/**
	 * Add --env information.
	 */
	env?: boolean;
	/**
	 * Add details to errors (like resolving log).
	 */
	errorDetails?: boolean;
	/**
	 * Add internal stack trace to errors.
	 */
	errorStack?: boolean;
	/**
	 * Add errors.
	 */
	errors?: boolean;
	/**
	 * Please use excludeModules instead.
	 */
	exclude?: boolean | FilterTypes;
	/**
	 * Suppress assets that match the specified filters. Filters can be Strings, RegExps or Functions.
	 */
	excludeAssets?: FilterTypes;
	/**
	 * Suppress modules that match the specified filters. Filters can be Strings, RegExps, Booleans or Functions.
	 */
	excludeModules?: boolean | FilterTypes;
	/**
	 * Add the hash of the compilation.
	 */
	hash?: boolean;
	/**
	 * Add ids.
	 */
	ids?: boolean;
	/**
	 * Add logging output.
	 */
	logging?: ("none" | "error" | "warn" | "info" | "log" | "verbose") | boolean;
	/**
	 * Include debug logging of specified loggers (i. e. for plugins or loaders). Filters can be Strings, RegExps or Functions.
	 */
	loggingDebug?: boolean | FilterTypes;
	/**
	 * Add stack traces to logging output.
	 */
	loggingTrace?: boolean;
	/**
	 * Set the maximum number of modules to be shown.
	 */
	maxModules?: number;
	/**
	 * Add information about assets inside modules.
	 */
	moduleAssets?: boolean;
	/**
	 * Add dependencies and origin of warnings/errors.
	 */
	moduleTrace?: boolean;
	/**
	 * Add built modules information.
	 */
	modules?: boolean;
	/**
	 * Sort the modules by that field.
	 */
	modulesSort?: string;
	/**
	 * Add information about modules nested in other modules (like with module concatenation).
	 */
	nestedModules?: boolean;
	/**
	 * Show reasons why optimization bailed out for modules.
	 */
	optimizationBailout?: boolean;
	/**
	 * Add information about orphan modules.
	 */
	orphanModules?: boolean;
	/**
	 * Add output path information.
	 */
	outputPath?: boolean;
	/**
	 * Add performance hint flags.
	 */
	performance?: boolean;
	/**
	 * Preset for the default values.
	 */
	preset?: boolean | string;
	/**
	 * Show exports provided by modules.
	 */
	providedExports?: boolean;
	/**
	 * Add public path information.
	 */
	publicPath?: boolean;
	/**
	 * Add information about the reasons why modules are included.
	 */
	reasons?: boolean;
	/**
	 * Add information about assets that are related to other assets (like SourceMaps for assets).
	 */
	relatedAssets?: boolean;
	/**
	 * Add information about runtime modules.
	 */
	runtime?: boolean;
	/**
	 * Add the source code of modules.
	 */
	source?: boolean;
	/**
	 * Add timing information.
	 */
	timings?: boolean;
	/**
	 * Show exports used by modules.
	 */
	usedExports?: boolean;
	/**
	 * Add webpack version information.
	 */
	version?: boolean;
	/**
	 * Add warnings.
	 */
	warnings?: boolean;
	/**
	 * Suppress warnings that match the specified filters. Filters can be Strings, RegExps or Functions.
	 */
	warningsFilter?: FilterTypes;
}
/**
 * Options for the watcher.
 */
export interface WatchOptions {
	/**
	 * Delay the rebuilt after the first change. Value is a time in ms.
	 */
	aggregateTimeout?: number;
	/**
	 * Ignore some files from watching (glob pattern).
	 */
	ignored?: string[] | string;
	/**
	 * Enable polling mode for watching.
	 */
	poll?: number | boolean;
	/**
	 * Stop watching when stdin stream has ended.
	 */
	stdin?: boolean;
}
/**
 * An object with entry point description.
 */
export interface EntryDescriptionNormalized {
	/**
	 * The method of loading chunks (methods included by default are 'jsonp' (web), 'importScripts' (WebWorker), 'require' (sync node.js), 'async-node' (async node.js), but others might be added by plugins).
	 */
	chunkLoading?: ChunkLoading;
	/**
	 * The entrypoints that the current entrypoint depend on. They must be loaded when this entrypoint is loaded.
	 */
	dependOn?: [string, ...string[]];
	/**
	 * Specifies the name of each output file on disk. You must **not** specify an absolute path here! The `output.path` option determines the location on disk the files are written to, filename is used solely for naming the individual files.
	 */
	filename?: Filename;
	/**
	 * Module(s) that are loaded upon startup. The last one is exported.
	 */
	import?: [string, ...string[]];
	/**
	 * Options for library.
	 */
	library?: LibraryOptions;
	/**
	 * The name of the runtime chunk. If set a runtime chunk with this name is created or an existing entrypoint is used as runtime.
	 */
	runtime?: EntryRuntime;
}
/**
 * Multiple entry bundles are created. The key is the entry name. The value is an entry description object.
 */
export interface EntryStaticNormalized {
	/**
	 * An object with entry point description.
	 */
	[k: string]: EntryDescriptionNormalized;
}
/**
 * Normalized options affecting the output of the compilation. `output` options tell webpack how to write the compiled files to disk.
 */
export interface OutputNormalized {
	/**
	 * The filename of asset modules as relative path inside the `output.path` directory.
	 */
	assetModuleFilename?: AssetModuleFilename;
	/**
<<<<<<< HEAD
	 * An expression which is used for base URI in runtime code.
	 */
	baseURI?: BaseURI;
	/**
	 * The callback function name used by webpack for loading of chunks in WebWorkers.
=======
	 * Add charset attribute for script tag.
>>>>>>> c8072823
	 */
	charset?: Charset;
	/**
	 * The filename of non-entry chunks as relative path inside the `output.path` directory.
	 */
	chunkFilename?: ChunkFilename;
	/**
	 * The format of chunks (formats included by default are 'array-push' (web/WebWorker), 'commonjs' (node.js), but others might be added by plugins).
	 */
	chunkFormat?: ChunkFormat;
	/**
	 * Number of milliseconds before chunk request expires.
	 */
	chunkLoadTimeout?: ChunkLoadTimeout;
	/**
	 * The method of loading chunks (methods included by default are 'jsonp' (web), 'importScripts' (WebWorker), 'require' (sync node.js), 'async-node' (async node.js), but others might be added by plugins).
	 */
	chunkLoading?: ChunkLoading;
	/**
	 * The global variable used by webpack for loading of chunks.
	 */
	chunkLoadingGlobal?: ChunkLoadingGlobal;
	/**
	 * Check if to be emitted file already exists and have the same content before writing to output filesystem.
	 */
	compareBeforeEmit?: CompareBeforeEmit;
	/**
	 * This option enables cross-origin loading of chunks.
	 */
	crossOriginLoading?: CrossOriginLoading;
	/**
	 * Similar to `output.devtoolModuleFilenameTemplate`, but used in the case of duplicate module identifiers.
	 */
	devtoolFallbackModuleFilenameTemplate?: DevtoolFallbackModuleFilenameTemplate;
	/**
	 * Filename template string of function for the sources array in a generated SourceMap.
	 */
	devtoolModuleFilenameTemplate?: DevtoolModuleFilenameTemplate;
	/**
	 * Module namespace to use when interpolating filename template string for the sources array in a generated SourceMap. Defaults to `output.library` if not set. It's useful for avoiding runtime collisions in sourcemaps from multiple webpack projects built as libraries.
	 */
	devtoolNamespace?: DevtoolNamespace;
	/**
	 * The maximum EcmaScript version of the webpack generated code (doesn't include input source code from modules).
	 */
	ecmaVersion?: EcmaVersion;
	/**
	 * List of chunk loading types enabled for use by entry points.
	 */
	enabledChunkLoadingTypes?: EnabledChunkLoadingTypes;
	/**
	 * List of library types enabled for use by entry points.
	 */
	enabledLibraryTypes?: EnabledLibraryTypes;
	/**
	 * Specifies the name of each output file on disk. You must **not** specify an absolute path here! The `output.path` option determines the location on disk the files are written to, filename is used solely for naming the individual files.
	 */
	filename?: Filename;
	/**
	 * An expression which is used to address the global object/scope in runtime code.
	 */
	globalObject?: GlobalObject;
	/**
	 * Digest type used for the hash.
	 */
	hashDigest?: HashDigest;
	/**
	 * Number of chars which are used for the hash.
	 */
	hashDigestLength?: HashDigestLength;
	/**
	 * Algorithm used for generation the hash (see node.js crypto package).
	 */
	hashFunction?: HashFunction;
	/**
	 * Any string which is added to the hash to salt it.
	 */
	hashSalt?: HashSalt;
	/**
	 * The filename of the Hot Update Chunks. They are inside the output.path directory.
	 */
	hotUpdateChunkFilename?: HotUpdateChunkFilename;
	/**
	 * The global variable used by webpack for loading of hot update chunks.
	 */
	hotUpdateGlobal?: HotUpdateGlobal;
	/**
	 * The filename of the Hot Update Main File. It is inside the `output.path` directory.
	 */
	hotUpdateMainFilename?: HotUpdateMainFilename;
	/**
	 * Wrap javascript code into IIFE's to avoid leaking into global scope.
	 */
	iife?: Iife;
	/**
	 * The name of the native import() function (can be exchanged for a polyfill).
	 */
	importFunctionName?: ImportFunctionName;
	/**
	 * Options for library.
	 */
	library?: LibraryOptions;
	/**
	 * Output javascript files as module source type.
	 */
	module?: OutputModule;
	/**
	 * The output directory as **absolute path** (required).
	 */
	path?: Path;
	/**
	 * Include comments with information about the modules.
	 */
	pathinfo?: Pathinfo;
	/**
	 * The `publicPath` specifies the public URL address of the output files when referenced in a browser.
	 */
	publicPath?: PublicPath;
	/**
	 * This option enables loading async chunks via a custom script type, such as script type="module".
	 */
	scriptType?: ScriptType;
	/**
	 * The filename of the SourceMaps for the JavaScript files. They are inside the `output.path` directory.
	 */
	sourceMapFilename?: SourceMapFilename;
	/**
	 * Prefixes every line of the source in the bundle with this string.
	 */
	sourcePrefix?: SourcePrefix;
	/**
	 * Handles exceptions in module loading correctly at a performance cost.
	 */
	strictModuleExceptionHandling?: StrictModuleExceptionHandling;
	/**
	 * A unique name of the webpack build to avoid multiple webpack runtimes to conflict when using globals.
	 */
	uniqueName?: UniqueName;
	/**
	 * The filename of WebAssembly modules as relative path inside the `output.path` directory.
	 */
	webassemblyModuleFilename?: WebassemblyModuleFilename;
}
/**
 * Normalized webpack options object.
 */
export interface WebpackOptionsNormalized {
	/**
	 * Set the value of `require.amd` and `define.amd`. Or disable AMD support.
	 */
	amd?: Amd;
	/**
	 * Report the first error as a hard error instead of tolerating it.
	 */
	bail?: Bail;
	/**
	 * Cache generated modules and chunks to improve performance for multiple incremental builds.
	 */
	cache: CacheOptionsNormalized;
	/**
	 * The base directory (absolute path!) for resolving the `entry` option. If `output.pathinfo` is set, the included pathinfo is shortened to this directory.
	 */
	context?: Context;
	/**
	 * References to other configurations to depend on.
	 */
	dependencies?: Dependencies;
	/**
	 * Options for the webpack-dev-server.
	 */
	devServer?: DevServer;
	/**
	 * A developer tool to enhance debugging (false | eval | [inline-|hidden-|eval-][nosources-][cheap-[module-]]source-map).
	 */
	devtool?: DevTool;
	/**
	 * The entry point(s) of the compilation.
	 */
	entry: EntryNormalized;
	/**
	 * Enables/Disables experiments (experimental features with relax SemVer compatibility).
	 */
	experiments: Experiments;
	/**
	 * Specify dependencies that shouldn't be resolved by webpack, but should become dependencies of the resulting bundle. The kind of the dependency depends on `output.libraryTarget`.
	 */
	externals: Externals;
	/**
	 * Specifies the default type of externals ('amd*', 'umd*', 'system' and 'jsonp' depend on output.libraryTarget set to the same value).
	 */
	externalsType?: ExternalsType;
	/**
	 * Options for infrastructure level logging.
	 */
	infrastructureLogging: InfrastructureLogging;
	/**
	 * Custom values available in the loader context.
	 */
	loader?: Loader;
	/**
	 * Enable production optimizations or development hints.
	 */
	mode?: Mode;
	/**
	 * Options affecting the normal modules (`NormalModuleFactory`).
	 */
	module: ModuleOptions;
	/**
	 * Name of the configuration. Used when loading multiple configurations.
	 */
	name?: Name;
	/**
	 * Include polyfills or mocks for various node stuff.
	 */
	node: Node;
	/**
	 * Enables/Disables integrated optimizations.
	 */
	optimization: Optimization;
	/**
	 * Normalized options affecting the output of the compilation. `output` options tell webpack how to write the compiled files to disk.
	 */
	output: OutputNormalized;
	/**
	 * The number of parallel processed modules in the compilation.
	 */
	parallelism?: Parallelism;
	/**
	 * Configuration for web performance recommendations.
	 */
	performance?: Performance;
	/**
	 * Add additional plugins to the compiler.
	 */
	plugins: Plugins;
	/**
	 * Capture timing information for each module.
	 */
	profile?: Profile;
	/**
	 * Store compiler state to a json file.
	 */
	recordsInputPath?: RecordsInputPath;
	/**
	 * Load compiler state from a json file.
	 */
	recordsOutputPath?: RecordsOutputPath;
	/**
	 * Options for the resolver.
	 */
	resolve: Resolve;
	/**
	 * Options for the resolver when resolving loaders.
	 */
	resolveLoader: ResolveLoader;
	/**
	 * Options affecting how file system snapshots are created and validated.
	 */
	snapshot: SnapshotOptions;
	/**
	 * Stats options object or preset name.
	 */
	stats: StatsValue;
	/**
	 * Environment to build for.
	 */
	target?: Target;
	/**
	 * Enter watch mode, which rebuilds on file change.
	 */
	watch?: Watch;
	/**
	 * Options for the watcher.
	 */
	watchOptions: WatchOptions;
}<|MERGE_RESOLUTION|>--- conflicted
+++ resolved
@@ -341,15 +341,11 @@
 			assetInfo?: import("../lib/Compilation").AssetInfo
 	  ) => string);
 /**
-<<<<<<< HEAD
  * An expression which is used for base URI in runtime code.
  */
 export type BaseURI = string;
 /**
- * The callback function name used by webpack for loading of chunks in WebWorkers.
-=======
  * Add charset attribute for script tag.
->>>>>>> c8072823
  */
 export type Charset = boolean;
 /**
@@ -1611,15 +1607,11 @@
 	 */
 	auxiliaryComment?: AuxiliaryComment;
 	/**
-<<<<<<< HEAD
 	 * An expression which is used for base URI in runtime code.
 	 */
 	baseURI?: BaseURI;
 	/**
-	 * The callback function name used by webpack for loading of chunks in WebWorkers.
-=======
 	 * Add charset attribute for script tag.
->>>>>>> c8072823
 	 */
 	charset?: Charset;
 	/**
@@ -2169,15 +2161,11 @@
 	 */
 	assetModuleFilename?: AssetModuleFilename;
 	/**
-<<<<<<< HEAD
 	 * An expression which is used for base URI in runtime code.
 	 */
 	baseURI?: BaseURI;
 	/**
-	 * The callback function name used by webpack for loading of chunks in WebWorkers.
-=======
 	 * Add charset attribute for script tag.
->>>>>>> c8072823
 	 */
 	charset?: Charset;
 	/**
